--- conflicted
+++ resolved
@@ -20,6 +20,7 @@
         out_field: the field in which to return the computed gradients. Defaults to ``f"d({of})/d({wrt})"`` for each field in ``wrt``.
         sign: either 1 or -1; the returned gradient is multiplied by this.
     """
+
     sign: float
     _negate: bool
     skip: bool
@@ -119,6 +120,7 @@
         vectorize: the vectorize option to ``torch.autograd.functional.jacobian``,
             false by default since it doesn't work well.
     """
+
     vectorize: bool
 
     def __init__(
@@ -183,6 +185,7 @@
         func: the energy model to wrap
         do_forces: whether to compute forces as well
     """
+
     do_forces: bool
 
     def __init__(
@@ -334,17 +337,9 @@
             # See also https://gitlab.com/ase/ase/-/blob/master/ase/cell.py,
             #          which uses np.abs(np.linalg.det(cell))
             # First dim is batch, second is vec, third is xyz
-<<<<<<< HEAD
-            volume = torch.einsum(
-                "zi,zi->z",
-                cell[:, 0, :],
-                torch.cross(cell[:, 1, :], cell[:, 2, :], dim=1),
-            ).unsqueeze(-1)
-=======
             # Note the .abs(), since volume should always be positive
             # det is equal to a dot (b cross c)
             volume = torch.linalg.det(cell).abs().unsqueeze(-1)
->>>>>>> 8058ad85
             stress = virial / volume.view(num_batch, 1, 1)
             data[AtomicDataDict.CELL_KEY] = orig_cell
         else:
