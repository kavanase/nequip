--- conflicted
+++ resolved
@@ -171,7 +171,10 @@
         return self._items.pop(*args)
 
     def update_w_prefix(
-        self, dictionary: dict, prefix: str, allow_val_change=None,
+        self,
+        dictionary: dict,
+        prefix: str,
+        allow_val_change=None,
     ):
         """Mock of wandb.config function
 
@@ -198,7 +201,8 @@
         for suffix in ["params", "kwargs"]:
             if f"{prefix}_{suffix}" in dictionary:
                 key3 = self.update(
-                    dictionary[f"{prefix}_{suffix}"], allow_val_change=allow_val_change,
+                    dictionary[f"{prefix}_{suffix}"],
+                    allow_val_change=allow_val_change,
                 )
                 keys.update({k: f"{prefix}_{suffix}.{k}" for k in key3})
         return keys
@@ -272,16 +276,12 @@
             filename=filename,
             enforced_format=format,
         )
-<<<<<<< HEAD
-        c = Config(dictionary, defaults=defaults)
-=======
         return Config.from_dict(dictionary, defaults)
 
     @staticmethod
     def from_dict(dictionary: dict, defaults: dict = {}):
         c = Config(defaults)
         c.update(dictionary)
->>>>>>> 5c2d4f0e
         return c
 
     @staticmethod
