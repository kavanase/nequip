import wandb

from .trainer import Trainer


class TrainerWandB(Trainer):
<<<<<<< HEAD
    """Class to train a model to minimize forces"""
=======
    """Trainer class that adds WandB features"""
>>>>>>> 5c2d4f0e

    def end_of_epoch_log(self):
        Trainer.end_of_epoch_log(self)
        wandb.log(self.mae_dict)

    def init(self):
        super().init()

        if not self._initialized:
            return

        if self.kwargs.get("wandb_watch", False):
            wandb_watch_kwargs = self.kwargs.get("wandb_watch_kwargs", {})
            wandb.watch(self.model, **wandb_watch_kwargs)<|MERGE_RESOLUTION|>--- conflicted
+++ resolved
@@ -4,11 +4,7 @@
 
 
 class TrainerWandB(Trainer):
-<<<<<<< HEAD
-    """Class to train a model to minimize forces"""
-=======
     """Trainer class that adds WandB features"""
->>>>>>> 5c2d4f0e
 
     def end_of_epoch_log(self):
         Trainer.end_of_epoch_log(self)
