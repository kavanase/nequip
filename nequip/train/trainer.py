""" Nequip.train.trainer

Todo:

isolate the loss function from the training procedure
enable wandb resume
make an interface with ray

"""
import sys
import inspect
import logging
from copy import deepcopy
from os.path import isfile
from time import perf_counter
from typing import Callable, Optional, Union, Tuple, List
from pathlib import Path

if sys.version_info[1] >= 7:
    import contextlib
else:
    # has backport of nullcontext
    import contextlib2 as contextlib

import numpy as np
import torch
from torch_ema import ExponentialMovingAverage

<<<<<<< HEAD
try:
    import horovod.torch as hvd
except ImportError:
    pass

import nequip
=======
>>>>>>> 78119eae
from nequip.data import DataLoader, AtomicData, AtomicDataDict, AtomicDataset
from nequip.utils import (
    Output,
    Config,
    instantiate_from_cls_name,
    instantiate,
    save_file,
    load_file,
    load_callable,
    atomic_write,
    finish_all_writes,
    atomic_write_group,
    dtype_from_name,
)
from nequip.utils.versions import check_code_version
from nequip.model import model_from_config

from .loss import Loss, LossStat
from .metrics import Metrics
from ._key import ABBREV, LOSS_KEY, TRAIN, VALIDATION
from .early_stopping import EarlyStopping


class Trainer:
    """Class to train a model to minimize forces

    This class isolate the logging and callback functions from the training procedure.
    The class instance can be easily save/load for restart;
    There are options to append the old logging file or to restart a new file,
    and options to append old model files or to save in a new path.

    Examples:

    To start a training.

    '''python
    trainer = Trainer(model, learning_rate=1e-2)
    trainer.set_dataset(dataset)
    trainer.train()
    '''

    To load and restart a training.

    '''python
    trainer = Trainer.from_file(filename)
    trainer.set_dataset(dataset)
    trainer.train()
    '''

    To load, slightly revise content and then resume training
    '''python
    dictionary = nequip.utils.savenload.load_file(
            supported_formats=dict(torch=["pt", "pth"]),
            filename=filename,
            enforced_format="torch",
        )
    dictionary["progress"]["stop_arg"] = None
    dictionary["max_epochs"] += 100
    trainer = Trainer.from_dict(
        dictionary, append=False
    )
    trainer.train()
    '''

    For a fresh run, the simulation results will be stored in the 'root/run_name' folder. With
    - "log" : plain text information about the whole training process
    - "metrics_epoch.csv" : txt matrice format (readable by np.loadtxt) with loss/mae from training and validation of each epoch
    - "metrics_batch.csv" : txt matrice format (readable by np.loadtxt) with training loss/mae of each batch
    - "best_model.pth": the best model. save the model when validation mae goes lower
    - "last_model.pth": the last model. save the model every log_epoch_freq epoch
    - "trainer_save.pth": all the training information. The file used for loading and restart

    For restart run, the default set up is to not append to the original folders and files.
    The Output class will automatically build a folder call root/run_name
    If append mode is on, the log file will be appended and the best model and last model will be overwritten.

    More examples can be found in tests/train/test_trainer.py

    Note:
        The data in the dataloader has to be DataLoader and Data in torch_geometric.data

        Only optimizers from torch.optim and schedulers from torch.optim.lr_scheduler
        are supported

        Extra arguments needed by optimizer and scheduler can be directly taken in as
        long as they are exactly the same as the ones listed in the init functions. To
        avoid ambituity, one can also address the argument with "lr_" and "optim_" prefixes
        for the lr_scheduler and optimizer, correspondingly.
        Or save them in a dictionary as "optim_params" and "lr_scheduler_params"

        The priority of parameters for optimizers/schedulers is:

            key < optim_key < optim_params[key]

    For developer,

    - all parameters added to the init function arguments will be automatically
      saved as class attribute with the same name, and saved to the pth file
    - To store and recover new additional attributes, it needs explicit statement in the as_dict and from_dict
    - To check which parameters were actually used for optimizer, scheduler and loaders initialization, please use verbose=debug.
      The screen output will list all the details


    Args:
        model: neural network model

        seed (int): random seed number
        dataset_seed (int): random seed for dataset operations

        loss_coeffs (dict): dictionary to store coefficient and loss functions

        max_epochs (int): maximum number of epochs

        learning_rate (float): initial learning rate
        lr_scheduler_name (str): scheduler name
        lr_scheduler_kwargs (dict): parameters to initialize the scheduler

        optimizer_name (str): name for optimizer
        optim_kwargs (dict): parameters to initialize the optimizer

        batch_size (int): size of each batch
        shuffle (bool): parameters for dataloader
        n_train (int): # of frames for training
        n_val (int): # of frames for validation
        exclude_keys (list):  fields from dataset to ignore.
        dataloader_num_workers (int): `num_workers` for the `DataLoader`s
        train_idcs (optional, list):  list of frames to use for training
        val_idcs (list):  list of frames to use for validation
        train_val_split (str):  "random" or "sequential"

        init_callbacks (list): list of callback function at the begining of the training
        end_of_epoch_callbacks (list): list of callback functions at the end of each epoch
        end_of_batch_callbacks (list): list of callback functions at the end of each batch
        end_of_train_callbacks (list): list of callback functions between traing/validation
        final_callbacks (list): list of callback functions at the end of the training

        log_batch_freq (int): frequency to log at the end of a batch
        log_epoch_freq (int): frequency to save at the end of an epoch
        save_checkpoint_freq (int): frequency to save the intermediate checkpoint. no saving when the value is not positive.
        save_ema_checkpoint_freq (int): frequency to save the intermediate ema checkpoint. no saving when the value is not positive.

        verbose (str): verbosity level, i.e. "INFO", "WARNING", "DEBUG". case insensitive

    Additional Attributes:

        init_keys (list): list of parameters needed to reconstruct this instance
        dl_train (DataLoader): training data
        dl_val (DataLoader): test data
        iepoch (int): # of epoches ran
        stop_arg (str): reason why the training stops
        batch_mae (float): the mae of the latest batch
        mae_dict (dict): all loss, mae of the latest validation
        best_metrics (float): current best validation mae
        best_epoch (float): current best epoch
        best_model_path (str): path to save the best model
        last_model_path (str): path to save the latest model
        trainer_save_path (str): path to save the trainer.
             Default is trainer.(date).pth at the current folder


    The pseudocode of the workflow and location of the callback functions

    ```
    init():
        initialize optimizer, schduler and loss function

    train():
       init model
       init_callbacks
       while (not stop):
            training batches
                end_of_batch_callbacks
            end_of_train_callbacks
            validation_batches
            end_of_epoch_callbacks
       final_callbacks
    ```
    """

    stop_keys = ["max_epochs", "early_stopping", "early_stopping_kwargs"]
    object_keys = ["lr_sched", "optim", "ema", "early_stopping_conds"]
    lr_scheduler_module = torch.optim.lr_scheduler
    optim_module = torch.optim

    def __init__(
        self,
        model,
        model_builders: Optional[list] = [],
        device: str = "cuda" if torch.cuda.is_available() else "cpu",
        horovod: bool = False,
        seed: Optional[int] = None,
        dataset_seed: Optional[int] = None,
        loss_coeffs: Union[dict, str] = AtomicDataDict.TOTAL_ENERGY_KEY,
        train_on_keys: Optional[List[str]] = None,
        metrics_components: Optional[Union[dict, str]] = None,
        metrics_key: str = f"{VALIDATION}_" + ABBREV.get(LOSS_KEY, LOSS_KEY),
        early_stopping_conds: Optional[EarlyStopping] = None,
        early_stopping: Optional[Callable] = None,
        early_stopping_kwargs: Optional[dict] = None,
        max_epochs: int = 1000000,
        learning_rate: float = 1e-2,
        lr_scheduler_name: str = "none",
        lr_scheduler_kwargs: Optional[dict] = None,
        optimizer_name: str = "Adam",
        optimizer_kwargs: Optional[dict] = None,
        max_gradient_norm: float = float("inf"),
        use_ema: bool = False,
        ema_decay: float = 0.999,
        ema_use_num_updates=True,
        exclude_keys: list = [],
        batch_size: int = 5,
        shuffle: bool = True,
        n_train: Optional[int] = None,
        n_val: Optional[int] = None,
        dataloader_num_workers: int = 0,
        train_idcs: Optional[list] = None,
        val_idcs: Optional[list] = None,
        train_val_split: str = "random",
        init_callbacks: list = [],
        end_of_epoch_callbacks: list = [],
        end_of_batch_callbacks: list = [],
        end_of_train_callbacks: list = [],
        final_callbacks: list = [],
        log_batch_freq: int = 1,
        log_epoch_freq: int = 1,
        save_checkpoint_freq: int = -1,
        save_ema_checkpoint_freq: int = -1,
        report_init_validation: bool = False,
        verbose="INFO",
        **kwargs,
    ):
        self._initialized = False
        logging.debug("* Initialize Trainer")

        # store all init arguments
        self.model = model

        _local_kwargs = {}
        for key in self.init_keys:
            setattr(self, key, locals()[key])
            _local_kwargs[key] = locals()[key]

        self.ema = None

        self.logger.info(f"Torch device: {self.device}")
        self.torch_device = torch.device(self.device)

        # Initialize horovod
        if self.horovod:
            hvd.init()
            if torch.cuda.is_available() and self.torch_device.type == "cuda":
                assert self.torch_device.index is None
                torch.cuda.set_device(hvd.local_rank())

        if self.horovod and hvd.rank() != 0:
            # none of these are used, just here so they exist
            self.logfile = "/dev/null"
            self.epoch_log = "/dev/null"
            self.init_epoch_log = "/dev/null"
            self.batch_log = {
                TRAIN: "/dev/null",
                VALIDATION: "/dev/null",
            }
            self.best_model_path = "/dev/null"
            self.last_model_path = "/dev/null"
            self.trainer_save_path = "/dev/null"
            self.config_path = "/dev/null"
        else:
            output = Output.get_output(dict(**_local_kwargs, **kwargs))
            self.output = output

            self.logfile = output.open_logfile("log", propagate=True)
            self.epoch_log = output.open_logfile("metrics_epoch.csv", propagate=False)
            self.init_epoch_log = output.open_logfile(
                "metrics_initialization.csv", propagate=False
            )
            self.batch_log = {
                TRAIN: output.open_logfile(
                    f"metrics_batch_{ABBREV[TRAIN]}.csv", propagate=False
                ),
                VALIDATION: output.open_logfile(
                    f"metrics_batch_{ABBREV[VALIDATION]}.csv", propagate=False
                ),
            }

            # add filenames if not defined
            self.best_model_path = output.generate_file("best_model.pth")
            self.last_model_path = output.generate_file("last_model.pth")
            self.trainer_save_path = output.generate_file("trainer.pth")
            self.config_path = self.output.generate_file("config.yaml")

        if seed is not None:
            torch.manual_seed(seed)
            np.random.seed(seed)

        self.dataset_rng = torch.Generator()
        if dataset_seed is not None:
            self.dataset_rng.manual_seed(dataset_seed)

        # sort out all the other parameters
        # for samplers, optimizer and scheduler
        self.kwargs = deepcopy(kwargs)
        self.optimizer_kwargs = deepcopy(optimizer_kwargs)
        self.lr_scheduler_kwargs = deepcopy(lr_scheduler_kwargs)
        self.early_stopping_kwargs = deepcopy(early_stopping_kwargs)

        # initialize training states
        self.best_metrics = float("inf")
        self.best_epoch = 0
        self.iepoch = -1 if self.report_init_validation else 0

        self.loss, _ = instantiate(
            builder=Loss,
            prefix="loss",
            positional_args=dict(coeffs=self.loss_coeffs),
            all_args=self.kwargs,
        )
        self.loss_stat = LossStat(self.loss)

        # what do we train on?
        self.train_on_keys = self.loss.keys
        if train_on_keys is not None:
            assert set(train_on_keys) == set(self.train_on_keys)
        self._remove_from_model_input = set(self.train_on_keys)
        if (
            len(
                self._remove_from_model_input.intersection(
                    AtomicDataDict.ALL_ENERGY_KEYS
                )
            )
            > 0
        ):
            # if we are training on _any_ of the energy quantities (energy, force, partials, stress, etc.)
            # then none of them should be fed into the model
            self._remove_from_model_input = self._remove_from_model_input.union(
                AtomicDataDict.ALL_ENERGY_KEYS
            )
        if kwargs.get("_override_allow_truth_label_inputs", False):
            # needed for unit testing models
            self._remove_from_model_input = set()

        # load all callbacks
        self._init_callbacks = [load_callable(callback) for callback in init_callbacks]
        self._end_of_epoch_callbacks = [
            load_callable(callback) for callback in end_of_epoch_callbacks
        ]
        self._end_of_batch_callbacks = [
            load_callable(callback) for callback in end_of_batch_callbacks
        ]
        self._end_of_train_callbacks = [
            load_callable(callback) for callback in end_of_train_callbacks
        ]
        self._final_callbacks = [
            load_callable(callback) for callback in final_callbacks
        ]

        self.init()

    def init_objects(self):
        # initialize optimizer
        learning_rate = self.learning_rate
        if self.horovod:
            # "Scale the learning rate by the number of workers."
            learning_rate *= hvd.size()
        self.optim, self.optimizer_kwargs = instantiate_from_cls_name(
            module=torch.optim,
            class_name=self.optimizer_name,
            prefix="optimizer",
            positional_args=dict(params=self.model.parameters(), lr=self.learning_rate),
            all_args=self.kwargs,
            optional_args=self.optimizer_kwargs,
        )
        if self.horovod:
            self.optim = hvd.DistributedOptimizer(
                self.optim,
                named_parameters=self.model.named_parameters(),
            )

        self.max_gradient_norm = (
            float(self.max_gradient_norm)
            if self.max_gradient_norm is not None
            else float("inf")
        )

        # initialize scheduler
        assert (
            self.lr_scheduler_name
            in ["CosineAnnealingWarmRestarts", "ReduceLROnPlateau", "none"]
        ) or (
            (len(self.end_of_epoch_callbacks) + len(self.end_of_batch_callbacks)) > 0
        ), f"{self.lr_scheduler_name} cannot be used unless callback functions are defined"
        self.lr_sched = None
        self.lr_scheduler_kwargs = {}
        if self.lr_scheduler_name != "none":
            self.lr_sched, self.lr_scheduler_kwargs = instantiate_from_cls_name(
                module=torch.optim.lr_scheduler,
                class_name=self.lr_scheduler_name,
                prefix="lr_scheduler",
                positional_args=dict(optimizer=self.optim),
                optional_args=self.lr_scheduler_kwargs,
                all_args=self.kwargs,
            )

        # initialize early stopping conditions
        key_mapping, kwargs = instantiate(
            EarlyStopping,
            prefix="early_stopping",
            optional_args=self.early_stopping_kwargs,
            all_args=self.kwargs,
            return_args_only=True,
        )
        n_args = 0
        for key, item in kwargs.items():
            # prepand VALIDATION string if k is not with
            if isinstance(item, dict):
                new_dict = {}
                for k, v in item.items():
                    if (
                        k.lower().startswith(VALIDATION)
                        or k.lower().startswith(TRAIN)
                        or k.lower() in ["lr", "wall"]
                    ):
                        new_dict[k] = item[k]
                    else:
                        new_dict[f"{VALIDATION}_{k}"] = item[k]
                kwargs[key] = new_dict
                n_args += len(new_dict)
        self.early_stopping_conds = EarlyStopping(**kwargs) if n_args > 0 else None

        if self.use_ema and self.ema is None:
            self.ema = ExponentialMovingAverage(
                self.model.parameters(),
                decay=self.ema_decay,
                use_num_updates=self.ema_use_num_updates,
            )

        if hasattr(self.model, "irreps_out"):
            for key in self.train_on_keys:
                if key not in self.model.irreps_out:
                    raise RuntimeError(
                        "Loss function include fields that are not predicted by the model"
                    )

    @property
    def init_keys(self):
        return [
            key
            for key in list(inspect.signature(Trainer.__init__).parameters.keys())
            if key not in (["self", "kwargs", "model"] + Trainer.object_keys)
        ]

    @property
    def params(self):
        return self.as_dict(state_dict=False, training_progress=False, kwargs=False)

    def update_kwargs(self, config):
        self.kwargs.update(
            {key: value for key, value in config.items() if key not in self.init_keys}
        )

    @property
    def logger(self):
        return logging.getLogger(self.logfile)

    @property
    def epoch_logger(self):
        return logging.getLogger(self.epoch_log)

    @property
    def init_epoch_logger(self):
        return logging.getLogger(self.init_epoch_log)

    def as_dict(
        self,
        state_dict: bool = False,
        training_progress: bool = False,
        kwargs: bool = True,
    ):
        """convert instance to a dictionary
        Args:

        state_dict (bool): if True, the state_dicts of the optimizer, lr scheduler, and EMA will be included
        """

        dictionary = {}

        for key in self.init_keys:
            dictionary[key] = getattr(self, key, None)

        if kwargs:
            dictionary.update(getattr(self, "kwargs", {}))

        if state_dict:
            dictionary["state_dict"] = {}
            for key in Trainer.object_keys:
                item = getattr(self, key, None)
                if item is not None:
                    dictionary["state_dict"][key] = item.state_dict()
            dictionary["state_dict"]["rng_state"] = torch.get_rng_state()
            dictionary["state_dict"]["dataset_rng_state"] = self.dataset_rng.get_state()
            if torch.cuda.is_available():
                dictionary["state_dict"]["cuda_rng_state"] = torch.cuda.get_rng_state(
                    device=self.torch_device
                )

        if training_progress:
            dictionary["progress"] = {}
            for key in ["iepoch", "best_epoch"]:
                dictionary["progress"][key] = self.__dict__.get(key, -1)
            dictionary["progress"]["best_metrics"] = self.__dict__.get(
                "best_metrics", float("inf")
            )
            dictionary["progress"]["stop_arg"] = self.__dict__.get("stop_arg", None)

            # TODO: these might not both be available, str defined, but no weights
            dictionary["progress"]["best_model_path"] = self.best_model_path
            dictionary["progress"]["last_model_path"] = self.last_model_path
            dictionary["progress"]["trainer_save_path"] = self.trainer_save_path
            if hasattr(self, "config_save_path"):
                dictionary["progress"]["config_save_path"] = self.config_save_path

        return dictionary

    def save_config(self, blocking: bool = True) -> None:
        if self.horovod and hvd.rank() != 0:
            return
        save_file(
            item=self.as_dict(state_dict=False, training_progress=False),
            supported_formats=dict(yaml=["yaml"]),
            filename=self.config_path,
            enforced_format=None,
            blocking=blocking,
        )

    def save(self, filename: Optional[str] = None, format=None, blocking: bool = True):
        """save the file as filename

        Args:

        filename (str): name of the file
        format (str): format of the file. yaml and json format will not save the weights.
        """
        if self.horovod and hvd.rank() != 0:
            return

        if filename is None:
            filename = self.trainer_save_path

        logger = self.logger

        state_dict = (
            True
            if format == "torch"
            or filename.endswith(".pth")
            or filename.endswith(".pt")
            else False
        )

        filename = save_file(
            item=self.as_dict(state_dict=state_dict, training_progress=True),
            supported_formats=dict(torch=["pth", "pt"], yaml=["yaml"], json=["json"]),
            filename=filename,
            enforced_format=format,
            blocking=blocking,
        )
        logger.debug(f"Saved trainer to {filename}")

        self.save_model(self.last_model_path, blocking=blocking)
        logger.debug(f"Saved last model to to {self.last_model_path}")

        return filename

    @classmethod
    def from_file(
        cls, filename: str, format: Optional[str] = None, append: Optional[bool] = None
    ):
        """load a model from file

        Args:

        filename (str): name of the file
        append (bool): if True, append the old model files and append the same logfile
        """

        dictionary = load_file(
            supported_formats=dict(torch=["pth", "pt"], yaml=["yaml"], json=["json"]),
            filename=filename,
            enforced_format=format,
        )
        return cls.from_dict(dictionary, append)

    @classmethod
    def from_dict(cls, dictionary, append: Optional[bool] = None):
        """load model from dictionary

        Args:

        dictionary (dict):
        append (bool): if True, append the old model files and append the same logfile
        """

        dictionary = deepcopy(dictionary)
        check_code_version(dictionary)

        # update the restart and append option
        if append is not None:
            dictionary["append"] = append

        model = None
        iepoch = -1
        if "model" in dictionary:
            model = dictionary.pop("model")
        elif "progress" in dictionary:
            progress = dictionary["progress"]

            # load the model from file
            iepoch = progress["iepoch"]
            if isfile(progress["last_model_path"]):
                load_path = Path(progress["last_model_path"])
                iepoch = progress["iepoch"]
            else:
                raise AttributeError("model weights & bias are not saved")

            model, _ = Trainer.load_model_from_training_session(
                traindir=load_path.parent,
                model_name=load_path.name,
                config_dictionary=dictionary,
            )
            logging.debug(f"Reload the model from {load_path}")

            dictionary.pop("progress")

        state_dict = dictionary.pop("state_dict", None)

        trainer = cls(model=model, **dictionary)

        if state_dict is not None and trainer.model is not None:
            logging.debug("Reload optimizer and scheduler states")
            for key in Trainer.object_keys:
                item = getattr(trainer, key, None)
                if item is not None:
                    item.load_state_dict(state_dict[key])
            trainer._initialized = True

            torch.set_rng_state(state_dict["rng_state"])
            trainer.dataset_rng.set_state(state_dict["dataset_rng_state"])
            if torch.cuda.is_available():
                torch.cuda.set_rng_state(state_dict["cuda_rng_state"])

        if "progress" in dictionary:
            trainer.best_metrics = progress["best_metrics"]
            trainer.best_epoch = progress["best_epoch"]
            stop_arg = progress.pop("stop_arg", None)
        else:
            trainer.best_metrics = float("inf")
            trainer.best_epoch = 0
            stop_arg = None
        trainer.iepoch = iepoch

        # final sanity check
        if trainer.stop_cond:
            raise RuntimeError(
                f"The previous run has properly stopped with {stop_arg}."
                "Please either increase the max_epoch or change early stop criteria"
            )

        return trainer

    @staticmethod
    def load_model_from_training_session(
        traindir,
        model_name="best_model.pth",
        device="cpu",
        config_dictionary: Optional[dict] = None,
    ) -> Tuple[torch.nn.Module, Config]:
        traindir = str(traindir)
        model_name = str(model_name)

        if config_dictionary is not None:
            config = Config.from_dict(config_dictionary)
        else:
            config = Config.from_file(traindir + "/config.yaml")

        model = model_from_config(
            config=config,
            initialize=False,
        )
        if model is not None:  # TODO: why would it be?
            # TODO: this is not exactly equivalent to building with
            # this set as default dtype... does it matter?
            model.to(
                device=torch.device(device),
                dtype=dtype_from_name(config.default_dtype),
            )
            model_state_dict = torch.load(
                traindir + "/" + model_name, map_location=device
            )
            model.load_state_dict(model_state_dict)

        return model, config

    def init(self):
        """initialize optimizer"""
        if self.model is None:
            return

        self.model.to(self.torch_device)

        self.rescale_layers = []
        outer_layer = self.model
        while hasattr(outer_layer, "unscale"):
            self.rescale_layers.append(outer_layer)
            outer_layer = getattr(outer_layer, "model", None)

        self.init_objects()

        self._initialized = True

    def init_metrics(self):
        if self.metrics_components is None:
            self.metrics_components = []
            for key, func in self.loss.funcs.items():
                params = {
                    "PerSpecies": type(func).__name__.lower().startswith("perspecies"),
                }
                self.metrics_components.append((key, "mae", params))
                self.metrics_components.append((key, "rmse", params))

        self.metrics, _ = instantiate(
            builder=Metrics,
            prefix="metrics",
            positional_args=dict(components=self.metrics_components),
            all_args=self.kwargs,
        )

        if not (
            self.metrics_key.lower().startswith(VALIDATION)
            or self.metrics_key.lower().startswith(TRAIN)
        ):
            raise RuntimeError(
                f"metrics_key should start with either {VALIDATION} or {TRAIN}"
            )

    def train(self):

        """Training"""
        if getattr(self, "dl_train", None) is None:
            raise RuntimeError("You must call `set_dataset()` before calling `train()`")
        if not self._initialized:
            self.init()
            self.logger.info(
                "Number of weights: {}".format(
                    sum(p.numel() for p in self.model.parameters())
                )
            )

        for callback in self._init_callbacks:
            callback(self)

        self.init_log()
        self.wall = perf_counter()

        with atomic_write_group():
            if self.iepoch == -1:
                self.save()
            if self.iepoch in [-1, 0]:
                self.save_config()

        self.init_metrics()

        if self.horovod:
            for k, v in self.model.state_dict().items():
                if not v.is_contiguous():
                    print(k)
            hvd.broadcast_parameters(self.model.state_dict(), root_rank=0)
            hvd.broadcast_optimizer_state(self.optim, root_rank=0)

        while not self.stop_cond:

            self.epoch_step()
            self.end_of_epoch_save()

        for callback in self._final_callbacks:
            callback(self)

        self.final_log()

        self.save()
        finish_all_writes()

    def batch_step(self, data, validation=False):
        # no need to have gradients from old steps taking up memory
        self.optim.zero_grad()  # set_to_none=True)

        if validation:
            self.model.eval()
        else:
            self.model.train()

        # Do any target rescaling
        data = data.to(self.torch_device)
        data = AtomicData.to_AtomicDataDict(data)

        data_unscaled = data
        for layer in self.rescale_layers:
            # This means that self.model is RescaleOutputs
            # this will normalize the targets
            # in validation (eval mode), it does nothing
            # in train mode, if normalizes the targets
            data_unscaled = layer.unscale(data_unscaled)

        # Run model
        # We make a shallow copy of the input dict in case the model modifies it
        input_data = {
            k: v
            for k, v in data_unscaled.items()
            if k not in self._remove_from_model_input
        }
        out = self.model(input_data)
        del input_data

        # If we're in evaluation mode (i.e. validation), then
        # data_unscaled's target prop is unnormalized, and out's has been rescaled to be in the same units
        # If we're in training, data_unscaled's target prop has been normalized, and out's hasn't been touched, so they're both in normalized units
        # Note that either way all normalization was handled internally by RescaleOutput

        if not validation:
            # Actually do an optimization step, since we're training:
            loss, loss_contrib = self.loss(pred=out, ref=data_unscaled)
            # see https://pytorch.org/tutorials/recipes/recipes/tuning_guide.html#use-parameter-grad-none-instead-of-model-zero-grad-or-optimizer-zero-grad
            self.optim.zero_grad()  # set_to_none=True)
            loss.backward()

            if self.horovod:
                self.optim.synchronize()

            # See https://stackoverflow.com/a/56069467
            # Has to happen after .backward() so there are grads to clip
            if self.max_gradient_norm < float("inf"):
                torch.nn.utils.clip_grad_norm_(
                    self.model.parameters(), self.max_gradient_norm
                )

            if self.horovod:
                # https://horovod.readthedocs.io/en/stable/api.html#horovod.torch.DistributedOptimizer
                with self.optim.skip_synchronize():
                    self.optim.step()
            else:
                self.optim.step()
            # optim.step() means we are already sync'd in gradient weight
            # so this is fine, and everyone can maintain it separately
            if self.use_ema:
                self.ema.update()

            if self.lr_scheduler_name == "CosineAnnealingWarmRestarts":
                self.lr_sched.step(self.iepoch + self.ibatch / self.n_batches)
                if self.horovod:
                    hvd.broadcast_optimizer_state(self.optim, root_rank=0)

        with torch.no_grad():
            if validation:
                scaled_out = out
                _data_unscaled = data
                for layer in self.rescale_layers:
                    # loss function always needs to be in normalized unit
                    scaled_out = layer.unscale(scaled_out, force_process=True)
                    _data_unscaled = layer.unscale(_data_unscaled, force_process=True)
                loss, loss_contrib = self.loss(pred=scaled_out, ref=_data_unscaled)
            else:
                # If we are in training mode, we need to bring the prediction
                # into real units
                for layer in self.rescale_layers[::-1]:
                    out = layer.scale(out, force_process=True)

            # save metrics stats
            self.batch_losses = self.loss_stat(loss, loss_contrib)
            # in validation mode, data is in real units and the network scales
            # out to be in real units interally.
            # in training mode, data is still in real units, and we rescaled
            # out to be in real units above.
            self.batch_metrics = self.metrics(pred=out, ref=data)

    @property
    def stop_cond(self):
        """kill the training early"""

        if self.early_stopping_conds is not None and hasattr(self, "mae_dict"):
            early_stop, early_stop_args, debug_args = self.early_stopping_conds(
                self.mae_dict
            )
            if debug_args is not None:
                self.logger.debug(debug_args)
            if early_stop:
                self.stop_arg = early_stop_args
                return True

        if self.iepoch >= self.max_epochs:
            self.stop_arg = "max epochs"
            return True

        return False

    def reset_metrics(self):
        self.loss_stat.reset()
        self.loss_stat.to(self.torch_device)
        self.metrics.reset()
        self.metrics.to(self.torch_device)

    def epoch_step(self):

        datasets = [self.dl_train, self.dl_val]
        categories = [TRAIN, VALIDATION] if self.iepoch >= 0 else [VALIDATION]
        self.metrics_dict = {}
        self.loss_dict = {}

        for category, dataset in zip(categories, datasets):
            if category == VALIDATION and self.use_ema:
                cm = self.ema.average_parameters()
            else:
                cm = contextlib.nullcontext()

            with cm:
                self.reset_metrics()
                self.n_batches = len(dataset)
                for self.ibatch, batch in enumerate(dataset):
                    self.batch_step(
                        data=batch,
                        validation=(category == VALIDATION),
                    )
                    self.end_of_batch_log(batch_type=category)
                    for callback in self._end_of_batch_callbacks:
                        callback(self)

                if self.horovod:
                    self.metrics.gather()
                    self.loss_stat.gather()
                self.metrics_dict[category] = self.metrics.current_result()
                self.loss_dict[category] = self.loss_stat.current_result()

                if category == TRAIN:
                    for callback in self._end_of_train_callbacks:
                        callback(self)

        self.iepoch += 1

        # no need to gather metrics again, since we just did above.
        self.end_of_epoch_log()

        if self.lr_scheduler_name == "ReduceLROnPlateau":
            self.lr_sched.step(metrics=self.mae_dict[self.metrics_key])
            if self.horovod:
                hvd.broadcast_optimizer_state(self.optim, root_rank=0)

        for callback in self._end_of_epoch_callbacks:
            callback(self)

    def end_of_batch_log(self, batch_type: str):
        """
        store all the loss/mae of each batch
        """

        mat_str = f"{self.iepoch+1:5d}, {self.ibatch+1:5d}"
        log_str = f"  {self.iepoch+1:5d} {self.ibatch+1:5d}"

        header = "epoch, batch"
        log_header = "# Epoch batch"

        # print and store loss value
        for name, value in self.batch_losses.items():
            mat_str += f", {value:16.5g}"
            header += f", {name}"
            log_str += f" {value:12.3g}"
            log_header += f" {name:>12.12}"

        # append details from metrics
        metrics, skip_keys = self.metrics.flatten_metrics(
            metrics=self.batch_metrics,
            # TO DO, how about chemical to symbol
            type_names=self.model.config.get("type_names")
            if hasattr(self.model, "config")
            else None,
        )
        for key, value in metrics.items():

            mat_str += f", {value:16.5g}"
            header += f", {key}"
            if key not in skip_keys:
                log_str += f" {value:12.3g}"
                log_header += f" {key:>12.12}"

        batch_logger = logging.getLogger(self.batch_log[batch_type])

        if self.ibatch == 0:
            self.logger.info("")
            self.logger.info(f"{batch_type}")
            self.logger.info(log_header)
            init_step = -1 if self.report_init_validation else 0
            if (self.iepoch == init_step and batch_type == VALIDATION) or (
                self.iepoch == 0 and batch_type == TRAIN
            ):
                batch_logger.info(header)

        batch_logger.info(mat_str)
        if (self.ibatch + 1) % self.log_batch_freq == 0 or (
            self.ibatch + 1
        ) == self.n_batches:
            self.logger.info(log_str)

    def end_of_epoch_save(self):
        """
        save model and trainer details
        """
        with atomic_write_group():
            current_metrics = self.mae_dict[self.metrics_key]
            if current_metrics < self.best_metrics:
                self.best_metrics = current_metrics
                self.best_epoch = self.iepoch

                self.save_ema_model(self.best_model_path, blocking=False)

                self.logger.info(
                    f"! Best model {self.best_epoch:8d} {self.best_metrics:8.3f}"
                )

            if (self.iepoch + 1) % self.log_epoch_freq == 0:
                self.save(blocking=False)

            if (
                self.save_checkpoint_freq > 0
                and (self.iepoch + 1) % self.save_checkpoint_freq == 0
            ):
                ckpt_path = self.output.generate_file(f"ckpt{self.iepoch+1}.pth")
                self.save_model(ckpt_path, blocking=False)

            if (
                self.save_ema_checkpoint_freq > 0
                and (self.iepoch + 1) % self.save_ema_checkpoint_freq == 0
            ):
                ckpt_path = self.output.generate_file(f"ckpt_ema_{self.iepoch+1}.pth")
                self.save_ema_model(ckpt_path, blocking=False)

    def save_ema_model(self, path, blocking: bool = True):
        if self.horovod and hvd.rank() != 0:
            return

        if self.use_ema:
            # If using EMA, store the EMA validation model
            # that gave us the good val metrics that made the model "best"
            # in the first place
            cm = self.ema.average_parameters()
        else:
            # otherwise, do nothing
            cm = contextlib.nullcontext()

        with cm:
            self.save_model(path, blocking=blocking)

    def save_model(self, path, blocking: bool = True):
        if self.horovod and hvd.rank() != 0:
            return
        with atomic_write(path, blocking=blocking, binary=True) as write_to:
            torch.save(self.model.state_dict(), write_to)

    def init_log(self):
        if self.iepoch > 0:
            self.logger.info("! Restarting training ...")
        else:
            self.logger.info("! Starting training ...")

    def final_log(self):

        self.logger.info(f"! Stop training: {self.stop_arg}")
        wall = perf_counter() - self.wall
        self.logger.info(f"Wall time: {wall}")

    def end_of_epoch_log(self):
        """
        log validation details at the end of each epoch
        """

        lr = self.optim.param_groups[0]["lr"]
        wall = perf_counter() - self.wall
        self.mae_dict = dict(
            LR=lr,
            epoch=self.iepoch,
            wall=wall,
        )

        header = "epoch, wall, LR"

        categories = [TRAIN, VALIDATION] if self.iepoch > 0 else [VALIDATION]
        log_header = {}
        log_str = {}

        strings = ["Epoch", "wal", "LR"]
        mat_str = f"{self.iepoch:10d}, {wall:8.3f}, {lr:8.3g}"
        for cat in categories:
            log_header[cat] = "# "
            log_header[cat] += " ".join([f"{s:>8s}" for s in strings])
            log_str[cat] = f"{self.iepoch:10d} {wall:8.3f} {lr:8.3g}"

        for category in categories:

            met, skip_keys = self.metrics.flatten_metrics(
                metrics=self.metrics_dict[category],
                type_names=self.model.config.get("type_names")
                if hasattr(self.model, "config")
                else None,
            )

            # append details from loss
            for key, value in self.loss_dict[category].items():
                mat_str += f", {value:16.5g}"
                header += f", {category}_{key}"
                log_str[category] += f" {value:12.3g}"
                log_header[category] += f" {key:>12.12}"
                self.mae_dict[f"{category}_{key}"] = value

            # append details from metrics
            for key, value in met.items():
                mat_str += f", {value:12.3g}"
                header += f", {category}_{key}"
                if key not in skip_keys:
                    log_str[category] += f" {value:12.3g}"
                    log_header[category] += f" {key:>12.12}"
                self.mae_dict[f"{category}_{key}"] = value

        if self.iepoch == 0:
            self.init_epoch_logger.info(header)
            self.init_epoch_logger.info(mat_str)
        elif self.iepoch == 1:
            self.epoch_logger.info(header)

        if self.iepoch > 0:
            self.epoch_logger.info(mat_str)

        if self.iepoch > 0:
            self.logger.info("\n\n  Train      " + log_header[TRAIN])
            self.logger.info("! Train      " + log_str[TRAIN])
            self.logger.info("! Validation " + log_str[VALIDATION])
        else:
            self.logger.info("\n\n  Initialization     " + log_header[VALIDATION])
            self.logger.info("! Initial Validation " + log_str[VALIDATION])

        wall = perf_counter() - self.wall
        self.logger.info(f"Wall time: {wall}")

    def __del__(self):

        if not self._initialized:
            return

        logger = self.logger
        for hdl in logger.handlers:
            hdl.flush()
            hdl.close()
        logger.handlers = []

        for i in range(len(logger.handlers)):
            logger.handlers.pop()

    def set_dataset(
        self,
        dataset: AtomicDataset,
        validation_dataset: Optional[AtomicDataset] = None,
    ) -> None:
        """Set the dataset(s) used by this trainer.

        Training and validation datasets will be sampled from
        them in accordance with the trainer's parameters.

        If only one dataset is provided, the train and validation
        datasets will both be sampled from it. Otherwise, if
        `validation_dataset` is provided, it will be used.
        """

        if self.train_idcs is None or self.val_idcs is None:
            if validation_dataset is None:
                # Sample both from `dataset`:
                total_n = len(dataset)
                if (self.n_train + self.n_val) > total_n:
                    raise ValueError(
                        "too little data for training and validation. please reduce n_train and n_val"
                    )

                if self.train_val_split == "random":
                    idcs = torch.randperm(total_n, generator=self.dataset_rng)
                elif self.train_val_split == "sequential":
                    idcs = torch.arange(total_n)
                else:
                    raise NotImplementedError(
                        f"splitting mode {self.train_val_split} not implemented"
                    )

                self.train_idcs = idcs[: self.n_train]
                self.val_idcs = idcs[self.n_train : self.n_train + self.n_val]
            else:
                if self.n_train > len(dataset):
                    raise ValueError("Not enough data in dataset for requested n_train")
                if self.n_val > len(validation_dataset):
                    raise ValueError("Not enough data in dataset for requested n_train")
                if self.train_val_split == "random":
                    self.train_idcs = torch.randperm(
                        len(dataset), generator=self.dataset_rng
                    )[: self.n_train]
                    self.val_idcs = torch.randperm(
                        len(validation_dataset), generator=self.dataset_rng
                    )[: self.n_val]
                elif self.train_val_split == "sequential":
                    self.train_idcs = torch.arange(self.n_train)
                    self.val_idcs = torch.arange(self.n_val)
                else:
                    raise NotImplementedError(
                        f"splitting mode {self.train_val_split} not implemented"
                    )

        if validation_dataset is None:
            validation_dataset = dataset

        # torch_geometric datasets inherantly support subsets using `index_select`
        self.dataset_train = dataset.index_select(self.train_idcs)
        self.dataset_val = validation_dataset.index_select(self.val_idcs)

        # based on recommendations from
        # https://pytorch.org/tutorials/recipes/recipes/tuning_guide.html#enable-async-data-loading-and-augmentation
        dl_kwargs = dict(
            batch_size=self.batch_size,
            exclude_keys=self.exclude_keys,
            num_workers=self.dataloader_num_workers,
            # keep stuff around in memory
            persistent_workers=(
                self.dataloader_num_workers > 0 and self.max_epochs > 1
            ),
            # PyTorch recommends this for GPU since it makes copies much faster
            pin_memory=(self.torch_device != torch.device("cpu")),
            # avoid getting stuck
            timeout=(10 if self.dataloader_num_workers > 0 else 0),
            # use the right randomness
            generator=self.dataset_rng,
        )
        if self.horovod:
            # TODO: what do do with drop_tail??
            train_sampler = torch.utils.data.distributed.DistributedSampler(
                self.dataset_train,
                num_replicas=hvd.size(),
                rank=hvd.rank(),
                shuffle=self.shuffle,
                seed=self.dataset_seed,
            )
            val_sampler = torch.utils.data.distributed.DistributedSampler(
                self.dataset_val,
                num_replicas=hvd.size(),
                rank=hvd.rank(),
                shuffle=False,
                seed=self.dataset_seed,
            )
        else:
            if self.shuffle:
                train_sampler = torch.utils.data.RandomSampler(
                    self.dataset_train, generator=self.dataset_rng
                )
            else:
                train_sampler = torch.utils.data.SequentialSampler(self.dataset_train)
            val_sampler = torch.utils.data.SequentialSampler(self.dataset_train)
        self.dl_train = DataLoader(
            dataset=self.dataset_train,
            sampler=train_sampler,
            **dl_kwargs,
        )
        # validation, on the other hand, shouldn't shuffle
        # we still pass the generator just to be safe
        self.dl_val = DataLoader(
            dataset=self.dataset_val, sampler=val_sampler, **dl_kwargs
        )<|MERGE_RESOLUTION|>--- conflicted
+++ resolved
@@ -26,15 +26,11 @@
 import torch
 from torch_ema import ExponentialMovingAverage
 
-<<<<<<< HEAD
 try:
     import horovod.torch as hvd
 except ImportError:
     pass
 
-import nequip
-=======
->>>>>>> 78119eae
 from nequip.data import DataLoader, AtomicData, AtomicDataDict, AtomicDataset
 from nequip.utils import (
     Output,
