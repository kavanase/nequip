""" Nequip.train.trainer

Todo:

isolate the loss function from the training procedure
enable wandb resume
make an interface with ray

"""
import sys
import inspect
import logging
import yaml
from copy import deepcopy
from os.path import isfile
from time import perf_counter, gmtime, strftime
from typing import Optional, Union


if sys.version_info[1] >= 7:
    import contextlib
else:
    # has backport of nullcontext
    import contextlib2 as contextlib

import numpy as np
import e3nn
import torch_geometric
import torch
from torch_ema import ExponentialMovingAverage

import nequip
from nequip.data import DataLoader, AtomicData, AtomicDataDict
import nequip.data.transforms
from nequip.utils import (
    Output,
    instantiate_from_cls_name,
    instantiate,
    save_file,
    load_file,
    atomic_write,
)

from .loss import Loss, LossStat
from .metrics import Metrics
from ._key import ABBREV, LOSS_KEY, TRAIN, VALIDATION
from .early_stopping import EarlyStopping


class Trainer:
    """Class to train a model to minimize forces

    This class isolate the logging and callback functions from the training procedure.
    The class instance can be easily save/load for restart;
    There are options to append the old logging file or to restart a new file,
    and options to append old model files or to save in a new path.

    Examples:

    To start a training.

    '''python
    trainer = Trainer(model, learning_rate=1e-2)
    trainer.set_dataset(dataset)
    trainer.train()
    '''

    To load and restart a training.

    '''python
    trainer = Trainer.from_file(filename)
    trainer.set_dataset(dataset)
    trainer.train()
    '''

    To load, slightly revise content and then resume training
    '''python
    dictionary = nequip.utils.savenload.load_file(
            supported_formats=dict(torch=["pt", "pth"]),
            filename=filename,
            enforced_format="torch",
        )
    dictionary["progress"]["stop_arg"] = None
    dictionary["max_epochs"] += 100
    trainer = Trainer.from_dict(
        dictionary, append=False
    )
    trainer.train()
    '''

    For a fresh run, the simulation results will be stored in the 'root/run_name' folder. With
    - "log" : plain text information about the whole training process
    - "metrics_epoch.csv" : txt matrice format (readable by np.loadtxt) with loss/mae from training and validation of each epoch
    - "metrics_batch.csv" : txt matrice format (readable by np.loadtxt) with training loss/mae of each batch
    - "best_model.pth": the best model. save the model when validation mae goes lower
    - "last_model.pth": the last model. save the model every log_epoch_freq epoch
    - "trainer_save.pth": all the training information. The file used for loading and restart

    For restart run, the default set up is to not append to the original folders and files.
    The Output class will automatically build a folder call root/run_name
    If append mode is on, the log file will be appended and the best model and last model will be overwritten.

    More examples can be found in tests/train/test_trainer.py

    Note:
        The data in the dataloader has to be DataLoader and Data in torch_geometric.data

        Only optimizers from torch.optim and schedulers from torch.optim.lr_scheduler
        are supported

        Extra arguments needed by optimizer and scheduler can be directly taken in as
        long as they are exactly the same as the ones listed in the init functions. To
        avoid ambituity, one can also address the argument with "lr_" and "optim_" prefixes
        for the lr_scheduler and optimizer, correspondingly.
        Or save them in a dictionary as "optim_params" and "lr_scheduler_params"

        The priority of parameters for optimizers/schedulers is:

            key < optim_key < optim_params[key]

    For developer,

    - all parameters added to the init function arguments will be automatically
      saved as class attribute with the same name, and saved to the pth file
    - To store and recover new additional attributes, it needs explicit statement in the as_dict and from_dict
    - To check which parameters were actually used for optimizer, scheduler and loaders initialization, please use verbose=debug.
      The screen output will list all the details


    Args:
        model: neural network model

        seed (int): random see number

        run_name (str): run name.
        root (str): the name of root dir to make work folders
        timestr (optional, str): unique string to differentiate this trainer from others.

        restart (bool) : If true, the init_model function will not be callsed. Default: False
        append (bool): If true, the preexisted workfolder and files will be overwritten. And log files will be appended

        loss_coeffs (dict): dictionary to store coefficient and loss functions

        max_epochs (int): maximum number of epochs

        lr_sched (optional): scheduler
        learning_rate (float): initial learning rate
        lr_scheduler_name (str): scheduler name
        lr_scheduler_kwargs (dict): parameters to initialize the scheduler

        optim (): optimizer
        optimizer_name (str): name for optimizer
        optim_kwargs (dict): parameters to initialize the optimizer

        batch_size (int): size of each batch
        shuffle (bool): parameters for dataloader
        n_train (int): # of frames for training
        n_val (int): # of frames for validation
        exclude_keys (list):  fields from dataset to ignore.
        dataloader_num_workers (int): `num_workers` for the `DataLoader`s
        train_idcs (optional, list):  list of frames to use for training
        val_idcs (list):  list of frames to use for validation
        train_val_split (str):  "random" or "sequential"

        init_callbacks (list): list of callback function at the begining of the training
        end_of_epoch_callbacks (list): list of callback functions at the end of each epoch
        end_of_batch_callbacks (list): list of callback functions at the end of each batch
        end_of_train_callbacks (list): list of callback functions between traing/validation
        final_callbacks (list): list of callback functions at the end of the training

        log_batch_freq (int): frequency to log at the end of a batch
        log_epoch_freq (int): frequency to save at the end of an epoch
        save_checkpoint_freq (int): frequency to save the intermediate checkpoint. no saving when the value is not positive.
        save_ema_checkpoint_freq (int): frequency to save the intermediate ema checkpoint. no saving when the value is not positive.

        verbose (str): verbosity level, i.e. "INFO", "WARNING", "DEBUG". case insensitive

    Additional Attributes:

        init_params (list): list of parameters needed to reconstruct this instance
        device : torch device
        optim: optimizer
        lr_sched: scheduler
        dl_train (DataLoader): training data
        dl_val (DataLoader): test data
        iepoch (int): # of epoches ran
        stop_arg (str): reason why the training stops
        batch_mae (float): the mae of the latest batch
        mae_dict (dict): all loss, mae of the latest validation
        best_val_metrics (float): current best validation mae
        best_epoch (float): current best epoch
        best_model_path (str): path to save the best model
        last_model_path (str): path to save the latest model
        trainer_save_path (str): path to save the trainer.
             Default is trainer.(date).pth at the current folder


    The pseudocode of the workflow and location of the callback functions

    ```
    init():
        initialize optimizer, schduler and loss function

    train():
       init model
       init_callbacks
       while (not stop):
            training batches
                end_of_batch_callbacks
            end_of_train_callbacks
            validation_batches
            end_of_epoch_callbacks
       final_callbacks
    ```
    """

    lr_scheduler_module = torch.optim.lr_scheduler
    optim_module = torch.optim

    def __init__(
        self,
        model,
        run_name: Optional[str] = None,
        root: Optional[str] = None,
        timestr: Optional[str] = None,
        seed: Optional[int] = None,
        restart: bool = False,
        append: bool = True,
        loss_coeffs: Union[dict, str] = AtomicDataDict.TOTAL_ENERGY_KEY,
        metrics_components: Optional[Union[dict, str]] = None,
        metrics_key: str = ABBREV.get(LOSS_KEY, LOSS_KEY),
        early_stopping: Optional[EarlyStopping] = None,
        early_stopping_kwargs: Optional[dict] = None,
        max_epochs: int = 1000000,
        lr_sched=None,
        learning_rate: float = 1e-2,
        lr_scheduler_name: str = "none",
        lr_scheduler_kwargs: Optional[dict] = None,
        optim=None,
        optimizer_name: str = "Adam",
        optimizer_kwargs: Optional[dict] = None,
        use_ema: bool = False,
        ema_decay: float = 0.999,
        ema_use_num_updates=True,
        exclude_keys: list = [],
        batch_size: int = 5,
        shuffle: bool = True,
        dataset_transform_name: str = "TypeMapper",
        dataset_transform_kwargs: dict = {},
        n_train: Optional[int] = None,
        n_val: Optional[int] = None,
        dataloader_num_workers: int = 0,
        train_idcs: Optional[list] = None,
        val_idcs: Optional[list] = None,
        train_val_split: str = "random",
        init_callbacks: list = [],
        end_of_epoch_callbacks: list = [],
        end_of_batch_callbacks: list = [],
        end_of_train_callbacks: list = [],
        final_callbacks: list = [],
        log_batch_freq: int = 1,
        log_epoch_freq: int = 1,
        save_checkpoint_freq: int = -1,
        save_ema_checkpoint_freq: int = -1,
        verbose="INFO",
        **kwargs,
    ):
        self._initialized = False
        logging.debug("* Initialize Trainer")

        # store all init arguments
        self.root = root
        self.model = model
        self.optim = optim
        self.lr_sched = lr_sched

        _local_kwargs = {}
        for key in self.init_params:
            setattr(self, key, locals()[key])
            _local_kwargs[key] = locals()[key]

        if self.use_ema:
            self.ema = None

        output = Output.get_output(timestr, dict(**_local_kwargs, **kwargs))
        self.output = output

        # timestr run_name root workdir logfile
        for key, value in output.updated_dict().items():
            setattr(self, key, value)

        if self.logfile is None:
            self.logfile = output.open_logfile("log", propagate=True)
        self.epoch_log = output.open_logfile("metrics_epoch.csv", propagate=False)
        self.batch_log = {
            TRAIN: output.open_logfile("metrics_batch_train.csv", propagate=False),
            VALIDATION: output.open_logfile("metrics_batch_val.csv", propagate=False),
        }

        # add filenames if not defined
        self.best_model_path = output.generate_file("best_model.pth")
        self.last_model_path = output.generate_file("last_model.pth")
        self.trainer_save_path = output.generate_file("trainer.pth")

        if not (seed is None or self.restart):
            torch.manual_seed(seed)
            np.random.seed(seed)

        self.device = torch.device("cuda" if torch.cuda.is_available() else "cpu")
        self.logger.info(f"Torch device: {self.device}")

        # sort out all the other parameters
        # for samplers, optimizer and scheduler
        self.kwargs = deepcopy(kwargs)
        self.optimizer_kwargs = deepcopy(optimizer_kwargs)
        self.lr_scheduler_kwargs = deepcopy(lr_scheduler_kwargs)
        self.early_stopping_kwargs = deepcopy(early_stopping_kwargs)
        self.dataset_transform_kwargs = deepcopy(dataset_transform_kwargs)

        # initialize the optimizer and scheduler, the params will be updated in the function
        self.init()

        if not (restart and append):

            d = self.as_dict()
            for key in list(d.keys()):
                if not isinstance(d[key], (float, int, str, list, tuple)):
                    d[key] = repr(d[key])

            d["start_time"] = strftime("%a, %d %b %Y %H:%M:%S", gmtime())

            self.log_dictionary(d, name="Initialization")

        logging.debug("! Done Initialize Trainer")

    @property
    def init_params(self):
        d = inspect.signature(Trainer.__init__)
        names = list(d.parameters.keys())
        for key in [
            "model",
            "optim",
            "lr_sched",
            "self",
            "kwargs",
        ]:
            if key in names:
                names.remove(key)
        return names

    @property
    def logger(self):
        return logging.getLogger(self.logfile)

    @property
    def epoch_logger(self):
        return logging.getLogger(self.epoch_log)

    def as_dict(self, state_dict: bool = False, training_progress: bool = False):
        """convert instance to a dictionary
        Args:

        state_dict (bool): if True, the state_dicts of the optimizer, lr scheduler, and EMA will be included
        """

        dictionary = {}

        for key in self.init_params:
            dictionary[key] = getattr(self, key, None)
        dictionary.update(getattr(self, "kwargs", {}))

        if state_dict:
            dictionary["state_dict"] = {}
            dictionary["state_dict"]["optim"] = self.optim.state_dict()
            if self.lr_sched is not None:
                dictionary["state_dict"]["lr_sched"] = self.lr_sched.state_dict()
            dictionary["state_dict"]["rng_state"] = torch.get_rng_state()
            if torch.cuda.is_available():
                dictionary["state_dict"]["cuda_rng_state"] = torch.cuda.get_rng_state(
                    device=self.device
                )
            if self.use_ema:
                dictionary["state_dict"]["ema_state"] = self.ema.state_dict()
            if self.early_stopping is not None:
                dictionary["state_dict"][
                    "early_stopping"
                ] = self.early_stopping.state_dict()

        if hasattr(self.model, "save") and not issubclass(
            type(self.model), torch.jit.ScriptModule
        ):
            dictionary["model_class"] = type(self.model)

        if training_progress:
            dictionary["progress"] = {}
            for key in ["iepoch", "best_epoch"]:
                dictionary["progress"][key] = self.__dict__.get(key, -1)
            dictionary["progress"]["best_val_metrics"] = self.__dict__.get(
                "best_val_metrics", float("inf")
            )
            dictionary["progress"]["stop_arg"] = self.__dict__.get("stop_arg", None)

            # TODO: these might not both be available, str defined, but no weights
            dictionary["progress"]["best_model_path"] = self.best_model_path
            dictionary["progress"]["last_model_path"] = self.last_model_path
            dictionary["progress"]["trainer_save_path"] = self.trainer_save_path

        for code in [e3nn, nequip, torch, torch_geometric]:
            dictionary[f"{code.__name__}_version"] = code.__version__

        return dictionary

    def save(self, filename, format=None):
        """save the file as filename

        Args:

        filename (str): name of the file
        format (str): format of the file. yaml and json format will not save the weights.
        """

        logger = self.logger

        state_dict = (
            True
            if format == "torch"
            or filename.endswith(".pth")
            or filename.endswith(".pt")
            else False
        )

        filename = save_file(
            item=self.as_dict(state_dict=state_dict, training_progress=True),
            supported_formats=dict(torch=["pth", "pt"], yaml=["yaml"], json=["json"]),
            filename=filename,
            enforced_format=format,
        )
        logger.debug(f"Saved trainer to {filename}")

        self.save_model(self.last_model_path)
        logger.debug(f"Saved last model to to {self.last_model_path}")

        return filename

    @classmethod
    def from_file(
        cls, filename: str, format: Optional[str] = None, append: Optional[bool] = None
    ):
        """load a model from file

        Args:

        filename (str): name of the file
        append (bool): if True, append the old model files and append the same logfile
        """

        dictionary = load_file(
            supported_formats=dict(torch=["pth", "pt"], yaml=["yaml"], json=["json"]),
            filename=filename,
            enforced_format=format,
        )
        return cls.from_dict(dictionary, append)

    @classmethod
    def from_dict(cls, dictionary, append: Optional[bool] = None):
        """load model from dictionary

        Args:

        dictionary (dict):
        append (bool): if True, append the old model files and append the same logfile
        """

        d = deepcopy(dictionary)

        for code in [e3nn, nequip, torch, torch_geometric]:
            version = d.get(f"{code.__name__}_version", None)
            if version is not None and version != code.__version__:
                logging.warning(
                    "Loading a pickled model created with different library version(s) may cause issues."
                    f"current {code.__name__} verion: {code.__version__} "
                    f"vs  original version: {version}"
                )

        # update the restart and append option
        d["restart"] = True
        if append is not None:
            d["append"] = append

        # update the file and folder name
        output = Output.from_config(d)
        d.update(output.updated_dict())

        model = None
        iepoch = 0
        if "model" in d:
            model = d.pop("model")
        elif "progress" in d:
            progress = d["progress"]

            # load the model from file
            iepoch = progress["iepoch"]
            if isfile(progress["last_model_path"]):
                load_path = progress["last_model_path"]
                iepoch = progress["iepoch"]
            else:
                raise AttributeError("model weights & bias are not saved")

            if "model_class" in d:
                model = d["model_class"].load(load_path)
            else:
                if dictionary.get("compile_model", False):
                    model = torch.jit.load(load_path)
                else:
                    model = torch.load(load_path)
            logging.debug(f"Reload the model from {load_path}")

            d.pop("progress")

        state_dict = d.pop("state_dict", None)

        trainer = cls(model=model, **d)

        if state_dict is not None and trainer.model is not None:
            logging.debug("Reload optimizer and scheduler states")
            trainer.optim.load_state_dict(state_dict["optim"])

            if trainer.lr_sched is not None:
                trainer.lr_sched.load_state_dict(state_dict["lr_sched"])

            if trainer.early_stopping is not None:
                trainer.early_stopping.load_state_dict(state_dict["early_stopping"])

            torch.set_rng_state(state_dict["rng_state"])
            if torch.cuda.is_available():
                torch.cuda.set_rng_state(state_dict["cuda_rng_state"])

            if trainer.use_ema:
                trainer.ema.load_state_dict(state_dict["ema_state"])

        if "progress" in d:
            trainer.best_val_metrics = progress["best_val_metrics"]
            trainer.best_epoch = progress["best_epoch"]
            stop_arg = progress.pop("stop_arg", None)
        else:
            trainer.best_val_metrics = float("inf")
            trainer.best_epoch = 0
            stop_arg = None
        trainer.iepoch = iepoch

        # final sanity check
        if trainer.stop_cond:
            raise RuntimeError(
                f"The previous run has properly stopped with {stop_arg}."
                "Please either increase the max_epoch or change early stop criteria"
            )

        return trainer

    def init(self):
        """initialize optimizer"""
        if self.model is None:
            return

        self.model.to(self.device)

        if self.optim is None:
            self.optim, self.optimizer_kwargs = instantiate_from_cls_name(
                module=torch.optim,
                class_name=self.optimizer_name,
                prefix="optimizer",
                positional_args=dict(
                    params=self.model.parameters(), lr=self.learning_rate
                ),
                all_args=self.kwargs,
                optional_args=self.optimizer_kwargs,
            )

        if self.use_ema and self.ema is None:
            self.ema = ExponentialMovingAverage(
                self.model.parameters(),
                decay=self.ema_decay,
                use_num_updates=self.ema_use_num_updates,
            )

        if self.lr_sched is None:
            assert (
                self.lr_scheduler_name
                in ["CosineAnnealingWarmRestarts", "ReduceLROnPlateau", "none"]
            ) or (
                (len(self.end_of_epoch_callbacks) + len(self.end_of_batch_callbacks))
                > 0
            ), f"{self.lr_scheduler_name} cannot be used unless callback functions are defined"
            self.lr_sched = None
            self.lr_scheduler_kwargs = {}
            if self.lr_scheduler_name != "none":
                self.lr_sched, self.lr_scheduler_kwargs = instantiate_from_cls_name(
                    module=torch.optim.lr_scheduler,
                    class_name=self.lr_scheduler_name,
                    prefix="lr_scheduler",
                    positional_args=dict(optimizer=self.optim),
                    optional_args=self.lr_scheduler_kwargs,
                    all_args=self.kwargs,
                )

        self.loss, _ = instantiate(
            builder=Loss,
            prefix="loss",
            positional_args=dict(coeffs=self.loss_coeffs),
            all_args=self.kwargs,
        )
        self.loss_stat = LossStat(keys=list(self.loss.funcs.keys()))
        self._initialized = True

        if self.early_stopping is None:
            key_mapping, kwargs = instantiate(
                EarlyStopping,
                prefix="early_stopping",
                optional_args=self.early_stopping_kwargs,
                all_args=self.kwargs,
                return_args_only=True,
            )
            n_args = 0
            for key, item in kwargs.items():
                # prepand VALIDATION string if k is not with
                if isinstance(item, dict):
                    new_dict = {}
                    for k, v in item.items():
                        if (
                            k.startswith(VALIDATION)
                            or k.startswith(TRAIN)
                            or k in ["LR", "wall"]
                        ):
                            new_dict[k] = item[k]
                        else:
                            new_dict[f"{VALIDATION}_{k}"] = item[k]
                    kwargs[key] = new_dict
                    n_args += len(new_dict)
            self.early_stopping = EarlyStopping(**kwargs) if n_args > 0 else None

    def init_metrics(self):
        if self.metrics_components is None:
            self.metrics_components = []
            for key, func in self.loss.funcs.items():
                params = {
                    "PerSpecies": type(func).__name__.startswith("PerSpecies"),
                }
                self.metrics_components.append((key, "mae", params))
                self.metrics_components.append((key, "rmse", params))

        self.metrics, _ = instantiate(
            builder=Metrics,
            prefix="metrics",
            positional_args=dict(components=self.metrics_components),
            all_args=self.kwargs,
        )

        if not (
            self.metrics_key.startswith(VALIDATION)
            or self.metrics_key.startswith(TRAIN)
        ):
            self.metrics_key = f"{VALIDATION}_{self.metrics_key}"

    def init_model(self):
        logger = self.logger
        logger.info(
            "Number of weights: {}".format(
                sum(p.numel() for p in self.model.parameters())
            )
        )

    def train(self):
        """Training"""
        if getattr(self, "dl_train", None) is None:
            raise RuntimeError("You must call `set_dataset()` before calling `train()`")
        if not self._initialized:
            self.init()

        if not self.restart:
            self.init_model()

        for callback in self.init_callbacks:
            callback(self)

        self.init_log()
        self.wall = perf_counter()

        if not self.restart:
            self.best_val_metrics = float("inf")
            self.best_epoch = 0
            self.iepoch = 0

        self.init_metrics()

        while not self.stop_cond:

            self.epoch_step()
            self.end_of_epoch_save()

        for callback in self.final_callbacks:
            callback(self)

        self.final_log()

        self.save(self.trainer_save_path)

    def batch_step(self, data, validation=False):
        # no need to have gradients from old steps taking up memory
        self.optim.zero_grad(set_to_none=True)

        if validation:
            self.model.eval()
        else:
            self.model.train()

        # Do any target rescaling
        data = data.to(self.device)
        data = AtomicData.to_AtomicDataDict(data)

        if hasattr(self.model, "unscale"):
            # This means that self.model is RescaleOutputs
            # this will normalize the targets
            # in validation (eval mode), it does nothing
            # in train mode, if normalizes the targets
            data_unscaled = self.model.unscale(data)
        else:
            data_unscaled = data

        # Run model
        # We make a shallow copy of the input dict in case the model modifies it
        input_data = data_unscaled.copy()
        out = self.model(input_data)
        del input_data

        # If we're in evaluation mode (i.e. validation), then
        # data_unscaled's target prop is unnormalized, and out's has been rescaled to be in the same units
        # If we're in training, data_unscaled's target prop has been normalized, and out's hasn't been touched, so they're both in normalized units
        # Note that either way all normalization was handled internally by RescaleOutput

        if not validation:
            loss, loss_contrib = self.loss(pred=out, ref=data_unscaled)
            # see https://pytorch.org/tutorials/recipes/recipes/tuning_guide.html#use-parameter-grad-none-instead-of-model-zero-grad-or-optimizer-zero-grad
            self.optim.zero_grad(set_to_none=True)
            loss.backward()
            self.optim.step()

            if self.use_ema:
                self.ema.update()

            if self.lr_scheduler_name == "CosineAnnealingWarmRestarts":
                self.lr_sched.step(self.iepoch + self.ibatch / self.n_batches)

        with torch.no_grad():
            if hasattr(self.model, "unscale"):
                if validation:
                    # loss function always needs to be in normalized unit
                    scaled_out = self.model.unscale(out, force_process=True)
                    _data_unscaled = self.model.unscale(data, force_process=True)
                    loss, loss_contrib = self.loss(pred=scaled_out, ref=_data_unscaled)
                else:
                    # If we are in training mode, we need to bring the prediction
                    # into real units
                    out = self.model.scale(out, force_process=True)
            elif validation:
                loss, loss_contrib = self.loss(pred=out, ref=data_unscaled)

            # save metrics stats
            self.batch_losses = self.loss_stat(loss, loss_contrib)
            # in validation mode, data is in real units and the network scales
            # out to be in real units interally.
            # in training mode, data is still in real units, and we rescaled
            # out to be in real units above.
            self.batch_metrics = self.metrics(pred=out, ref=data)

    @property
    def stop_cond(self):
        """kill the training early"""

        if self.early_stopping is not None and hasattr(self, "mae_dict"):
            early_stop, early_stop_args, debug_args = self.early_stopping(self.mae_dict)
            if debug_args is not None:
                self.logger.debug(debug_args)
            if early_stop:
                self.stop_args = early_stop_args
                return True

        if self.iepoch >= self.max_epochs:
            self.stop_arg = "max epochs"
            return True

        return False

    def reset_metrics(self):
        self.loss_stat.reset()
        self.loss_stat.to(self.device)
        self.metrics.reset()
        self.metrics.to(self.device)

    def epoch_step(self):

        datasets = [self.dl_train, self.dl_val]
        categories = [TRAIN, VALIDATION]
        self.metrics_dict = {}
        self.loss_dict = {}

        for category, dataset in zip(categories, datasets):
            if category == VALIDATION and self.use_ema:
                cm = self.ema.average_parameters()
            else:
                cm = contextlib.nullcontext()

            with cm:
                self.reset_metrics()
                self.n_batches = len(dataset)
                for self.ibatch, batch in enumerate(dataset):
                    self.batch_step(
                        data=batch,
                        validation=(category == VALIDATION),
                    )
                    self.end_of_batch_log(batch_type=category)
                    for callback in self.end_of_batch_callbacks:
                        callback(self)
                self.metrics_dict[category] = self.metrics.current_result()
                self.loss_dict[category] = self.loss_stat.current_result()

                if category == TRAIN:
                    for callback in self.end_of_train_callbacks:
                        callback(self)

        self.iepoch += 1

        self.end_of_epoch_log()

        if self.lr_scheduler_name == "ReduceLROnPlateau":
            self.lr_sched.step(metrics=self.mae_dict[self.metrics_key])

        for callback in self.end_of_epoch_callbacks:
            callback(self)

    def log_dictionary(self, dictionary: dict, name: str = ""):
        """
        dump the keys and values of a dictionary
        """

        logger = self.logger
        logger.info(f"* {name}")
        logger.info(yaml.dump(dictionary))

    def end_of_batch_log(self, batch_type: str):
        """
        store all the loss/mae of each batch
        """

        mat_str = f"{self.iepoch+1:5d}, {self.ibatch+1:5d}"
        log_str = f"{self.iepoch+1:5d} {self.ibatch+1:5d}"

        header = "epoch, batch"
        log_header = "# Epoch batch"

        # print and store loss value
        for name, value in self.batch_losses.items():
            mat_str += f", {value:16.5g}"
            header += f", {name}"
            log_str += f" {value:12.3g}"
            log_header += f" {name:>12s}"

        # append details from metrics
        metrics, skip_keys = self.metrics.flatten_metrics(
            metrics=self.batch_metrics,
            allowed_species=self.model.config.get("allowed_species", None)
            if hasattr(self.model, "config")
            else None,
        )
        for key, value in metrics.items():

            mat_str += f", {value:16.5g}"
            header += f", {key}"
            if key not in skip_keys:
                log_str += f" {value:12.3g}"
                log_header += f" {key:>12s}"

        batch_logger = logging.getLogger(self.batch_log[batch_type])
        if not self.batch_header_print[batch_type]:
            self.batch_header_print[batch_type] = True
            batch_logger.info(header)

        if self.ibatch == 0:
            self.logger.info("")
            self.logger.info(f"{batch_type}")
            self.logger.info(log_header)

        batch_logger.info(mat_str)
        if (self.ibatch + 1) % self.log_batch_freq == 0 or (
            self.ibatch + 1
        ) == self.n_batches:
            self.logger.info(log_str)

    def end_of_epoch_save(self):
        """
        save model and trainer details
        """

        val_metrics = self.mae_dict[self.metrics_key]
        if val_metrics < self.best_val_metrics:
            self.best_val_metrics = val_metrics
            self.best_epoch = self.iepoch

            self.save_ema_model(self.best_model_path)

            self.logger.info(
                f"! Best model {self.best_epoch:8d} {self.best_val_metrics:8.3f}"
            )

        if (self.iepoch + 1) % self.log_epoch_freq == 0:
            self.save(self.trainer_save_path)

        if (
            self.save_checkpoint_freq > 0
            and (self.iepoch + 1) % self.save_checkpoint_freq == 0
        ):
            ckpt_path = self.output.generate_file(f"ckpt{self.iepoch+1}.pth")
            self.save_model(ckpt_path)

        if (
            self.save_ema_checkpoint_freq > 0
            and (self.iepoch + 1) % self.save_ema_checkpoint_freq == 0
        ):
            ckpt_path = self.output.generate_file(f"ckpt_ema_{self.iepoch+1}.pth")
            self.save_ema_model(ckpt_path)

    def save_ema_model(self, path):

        if self.use_ema:
            # If using EMA, store the EMA validation model
            # that gave us the good val metrics that made the model "best"
            # in the first place
            cm = self.ema.average_parameters()
        else:
            # otherwise, do nothing
            cm = contextlib.nullcontext()

        with cm:
            self.save_model(path)

    def save_model(self, path):

        with atomic_write(path) as write_to:
            if hasattr(self.model, "save"):
                self.model.save(write_to)
            else:
                torch.save(self.model, write_to)

    def init_log(self):

        if self.restart:
            self.logger.info("! Restarting training ...")
        else:
            self.logger.info("! Starting training ...")
        self.epoch_header_print = False
        self.batch_header_print = {TRAIN: False, VALIDATION: False}

    def final_log(self):

        self.logger.info(f"! Stop training for eaching {self.stop_arg}")
        wall = perf_counter() - self.wall
        self.logger.info(f"Wall time: {wall}")

    def end_of_epoch_log(self):
        """
        log validation details at the end of each epoch
        """

        lr = self.optim.param_groups[0]["lr"]
        wall = perf_counter() - self.wall
        self.mae_dict = dict(
            LR=lr,
            epoch=self.iepoch,
            wall=wall,
        )

        header = "epoch, wall, LR"

        categories = [TRAIN, VALIDATION]
        log_header = {}
        log_str = {}

        strings = ["Epoch", "wal", "LR"]
        mat_str = f"{self.iepoch:10d}, {wall:8.3f}, {lr:8.3g}"
        for cat in categories:
            log_header[cat] = "# "
            log_header[cat] += " ".join([f"{s:>8s}" for s in strings])
            log_str[cat] = f"{self.iepoch:10d} {wall:8.3f} {lr:8.3g}"

        for category in categories:

            met, skip_keys = self.metrics.flatten_metrics(
                metrics=self.metrics_dict[category],
                allowed_species=self.model.config.get("allowed_species", None)
                if hasattr(self.model, "config")
                else None,
            )

            # append details from loss
            for key, value in self.loss_dict[category].items():
                mat_str += f", {value:16.5g}"
                header += f", {category}_{key}"
                log_str[category] += f" {value:12.3g}"
                log_header[category] += f" {key:>12s}"
                self.mae_dict[f"{category}_{key}"] = value

            # append details from metrics
            for key, value in met.items():
                mat_str += f", {value:12.3g}"
                header += f", {category}_{key}"
                if key not in skip_keys:
                    log_str[category] += f" {value:12.3g}"
                    log_header[category] += f" {key:>12s}"
                self.mae_dict[f"{category}_{key}"] = value

        if not self.epoch_header_print:
            self.epoch_logger.info(header)
            self.epoch_header_print = True
        self.epoch_logger.info(mat_str)

        self.logger.info("\n\n  Train      " + log_header[TRAIN])
        self.logger.info("! Train      " + log_str[TRAIN])
        self.logger.info("  Validation " + log_header[VALIDATION])
        self.logger.info("! Validation " + log_str[VALIDATION])

    def __del__(self):

        if not self.append:

            logger = self.logger
            for hdl in logger.handlers:
                hdl.flush()
                hdl.close()
            logger.handlers = []

            for i in range(len(logger.handlers)):
                logger.handlers.pop()

    def set_dataset(self, dataset):

        # Determine transform
        if getattr(self, "dataset_transform", None) is None:
            (
                self.dataset_transform,
                self.dataset_transform_kwargs,
            ) = instantiate_from_cls_name(
                module=nequip.data.transforms,
                class_name=self.dataset_transform_name,
                prefix="dataset_transform",
                all_args=self.kwargs,
                optional_args=self.dataset_transform_kwargs,
            )

        if self.train_idcs is None or self.val_idcs is None:

            total_n = len(dataset)

            if (self.n_train + self.n_val) > total_n:
                raise ValueError(
                    "too little data for training and validation. please reduce n_train and n_val"
                )

            if self.train_val_split == "random":
                idcs = torch.randperm(total_n)
            elif self.train_val_split == "sequential":
                idcs = torch.arange(total_n)
            else:
                raise NotImplementedError(
                    f"splitting mode {self.train_val_split} not implemented"
                )

            self.train_idcs = idcs[: self.n_train]
            self.val_idcs = idcs[self.n_train : self.n_train + self.n_val]

        # torch_geometric datasets inherantly support subsets using `index_select`
        self.dataset_train = dataset.index_select(self.train_idcs)
        self.dataset_val = dataset.index_select(self.val_idcs)

        # based on recommendations from
        # https://pytorch.org/tutorials/recipes/recipes/tuning_guide.html#enable-async-data-loading-and-augmentation
        dl_kwargs = dict(
            batch_size=self.batch_size,
            shuffle=self.shuffle,
            exclude_keys=self.exclude_keys,
            num_workers=self.dataloader_num_workers,
            # keep stuff around in memory
            persistent_workers=(
                self.dataloader_num_workers > 0 and self.max_epochs > 1
            ),
            # PyTorch recommends this for GPU since it makes copies much faster
            pin_memory=(self.device != torch.device("cpu")),
<<<<<<< HEAD
            # timeout=10,  # just so you don't get stuck
            transforms=[self.dataset_transform],
=======
            # avoid getting stuck
            timeout=(10 if self.dataloader_num_workers > 0 else 0),
>>>>>>> 221db998
        )
        self.dl_train = DataLoader(dataset=self.dataset_train, **dl_kwargs)
        self.dl_val = DataLoader(dataset=self.dataset_val, **dl_kwargs)<|MERGE_RESOLUTION|>--- conflicted
+++ resolved
@@ -1086,6 +1086,7 @@
             batch_size=self.batch_size,
             shuffle=self.shuffle,
             exclude_keys=self.exclude_keys,
+            transforms=[self.dataset_transform],
             num_workers=self.dataloader_num_workers,
             # keep stuff around in memory
             persistent_workers=(
@@ -1093,13 +1094,8 @@
             ),
             # PyTorch recommends this for GPU since it makes copies much faster
             pin_memory=(self.device != torch.device("cpu")),
-<<<<<<< HEAD
-            # timeout=10,  # just so you don't get stuck
-            transforms=[self.dataset_transform],
-=======
             # avoid getting stuck
             timeout=(10 if self.dataloader_num_workers > 0 else 0),
->>>>>>> 221db998
         )
         self.dl_train = DataLoader(dataset=self.dataset_train, **dl_kwargs)
         self.dl_val = DataLoader(dataset=self.dataset_val, **dl_kwargs)