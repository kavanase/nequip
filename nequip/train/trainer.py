--- conflicted
+++ resolved
@@ -7,6 +7,7 @@
 make an interface with ray
 
 """
+
 import sys
 import inspect
 import logging
@@ -53,10 +54,7 @@
 from nequip.utils.sampler import DistributedValidationSampler
 from nequip.model import model_from_config
 from nequip.utils.config import _GLOBAL_ALL_ASKED_FOR_KEYS
-<<<<<<< HEAD
-=======
 from nequip.utils.misc import get_default_device_name
->>>>>>> 8058ad85
 
 from .loss import Loss, LossStat
 from .metrics import Metrics
@@ -233,12 +231,8 @@
         self,
         model,
         model_builders: Optional[list] = [],
-<<<<<<< HEAD
-        device: str = "cuda" if torch.cuda.is_available() else "cpu",
+        device: str = get_default_device_name(),
         distributed: bool = False,
-=======
-        device: str = get_default_device_name(),
->>>>>>> 8058ad85
         seed: Optional[int] = None,
         dataset_seed: Optional[int] = None,
         loss_coeffs: Union[dict, str] = AtomicDataDict.TOTAL_ENERGY_KEY,
@@ -351,22 +345,22 @@
             self.trainer_save_path = output.generate_file("trainer.pth")
             self.config_path = self.output.generate_file("config.yaml")
 
-        self.logger.info(f"Torch device: {self.device}")
-
         if seed is None:
             raise ValueError("seed is required")
-<<<<<<< HEAD
 
         torch.manual_seed(seed)
         np.random.seed(seed)
-=======
+
+        self.dataset_rng = torch.Generator()
+        self.dataset_rng.manual_seed(dataset_seed if dataset_seed is not None else seed)
+
+        self.logger.info(f"Torch device: {self.device}")
+
+        if seed is None:
+            raise ValueError("seed is required")
 
         torch.manual_seed(seed)
         np.random.seed(seed)
-
-        self.dataset_rng = torch.Generator()
-        self.dataset_rng.manual_seed(dataset_seed if dataset_seed is not None else seed)
->>>>>>> 8058ad85
 
         self.dataset_rng = torch.Generator()
         self.dataset_rng.manual_seed(dataset_seed if dataset_seed is not None else seed)
@@ -817,7 +811,6 @@
             )
 
     def train(self):
-
         """Training"""
         if getattr(self, "dl_train", None) is None:
             raise RuntimeError("You must call `set_dataset()` before calling `train()`")
@@ -1323,12 +1316,11 @@
             # use the right randomness
             generator=self.dataset_rng,
         )
-<<<<<<< HEAD
 
         if self.distributed:
             assert self.n_train_per_epoch is None, "not implemented together yet"
             # For consistancy between distributed and normal training,
-            # we use DistributedSampler no matter what.
+            # we should use DistributedSampler no matter what.
             # TODO!: what do do with drop_tail??
             self.dl_train_sampler = torch.utils.data.distributed.DistributedSampler(
                 dataset=self.dataset_train,
@@ -1362,22 +1354,6 @@
         self.dl_train = DataLoader(
             dataset=self.dataset_train,
             batch_size=self._local_batch_size,
-=======
-        if self.n_train_per_epoch is not None:
-            assert self.n_train_per_epoch % self.batch_size == 0
-        self.dl_train_sampler = PartialSampler(
-            data_source=self.dataset_train,
-            # training should shuffle (if enabled)
-            shuffle=self.shuffle,
-            # if n_train_per_epoch is None (default), it's set to len(self.dataset_train) == n_train
-            # i.e. use all `n_train` frames each epoch
-            num_samples_per_epoch=self.n_train_per_epoch,
-            generator=self.dataset_rng,
-        )
-        self.dl_train = DataLoader(
-            dataset=self.dataset_train,
-            batch_size=self.batch_size,
->>>>>>> 8058ad85
             sampler=self.dl_train_sampler,
             **dl_kwargs,
         )
