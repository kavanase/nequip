--- conflicted
+++ resolved
@@ -1289,7 +1289,7 @@
             generator=self.dataset_rng,
         )
         if self.horovod:
-            # TODO: what do do with drop_tail??
+            # TODO!: what do do with drop_tail??
             train_sampler = torch.utils.data.distributed.DistributedSampler(
                 self.dataset_train,
                 num_replicas=hvd.size(),
@@ -1314,22 +1314,15 @@
             val_sampler = torch.utils.data.SequentialSampler(self.dataset_train)
         self.dl_train = DataLoader(
             dataset=self.dataset_train,
-<<<<<<< HEAD
             sampler=train_sampler,
-=======
-            shuffle=self.shuffle,  # training should shuffle
             batch_size=self.batch_size,
->>>>>>> 92769257
             **dl_kwargs,
         )
         # validation, on the other hand, shouldn't shuffle
         # we still pass the generator just to be safe
         self.dl_val = DataLoader(
-<<<<<<< HEAD
-            dataset=self.dataset_val, sampler=val_sampler, **dl_kwargs
-=======
-            dataset=self.dataset_val,
+            dataset=self.dataset_val, 
+            sampler=val_sampler,
             batch_size=self.validation_batch_size,
             **dl_kwargs,
->>>>>>> 92769257
         )