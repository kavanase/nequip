""" Nequip.train.trainer

Todo:

isolate the loss function from the training procedure
enable wandb resume
make an interface with ray

"""
import sys
import inspect
import logging
import yaml
from copy import deepcopy
from os.path import isfile
from time import perf_counter, gmtime, strftime
from typing import Optional, Union


if sys.version_info[1] >= 7:
    import contextlib
else:
    # has backport of nullcontext
    import contextlib2 as contextlib

import numpy as np
import e3nn
import torch_geometric
import torch
from torch_ema import ExponentialMovingAverage

import nequip
<<<<<<< HEAD
from nequip.data import DataLoader, AtomicData, AtomicDataDict
import nequip.data.transforms
=======
from nequip.data import DataLoader, AtomicData, AtomicDataDict, AtomicDataset
>>>>>>> 71cebe34
from nequip.utils import (
    Output,
    instantiate_from_cls_name,
    instantiate,
    save_file,
    load_file,
    atomic_write,
)

from .loss import Loss, LossStat
from .metrics import Metrics
from ._key import ABBREV, LOSS_KEY, TRAIN, VALIDATION
from .early_stopping import EarlyStopping


class Trainer:
    """Class to train a model to minimize forces

    This class isolate the logging and callback functions from the training procedure.
    The class instance can be easily save/load for restart;
    There are options to append the old logging file or to restart a new file,
    and options to append old model files or to save in a new path.

    Examples:

    To start a training.

    '''python
    trainer = Trainer(model, learning_rate=1e-2)
    trainer.set_dataset(dataset)
    trainer.train()
    '''

    To load and restart a training.

    '''python
    trainer = Trainer.from_file(filename)
    trainer.set_dataset(dataset)
    trainer.train()
    '''

    To load, slightly revise content and then resume training
    '''python
    dictionary = nequip.utils.savenload.load_file(
            supported_formats=dict(torch=["pt", "pth"]),
            filename=filename,
            enforced_format="torch",
        )
    dictionary["progress"]["stop_arg"] = None
    dictionary["max_epochs"] += 100
    trainer = Trainer.from_dict(
        dictionary, append=False
    )
    trainer.train()
    '''

    For a fresh run, the simulation results will be stored in the 'root/run_name' folder. With
    - "log" : plain text information about the whole training process
    - "metrics_epoch.csv" : txt matrice format (readable by np.loadtxt) with loss/mae from training and validation of each epoch
    - "metrics_batch.csv" : txt matrice format (readable by np.loadtxt) with training loss/mae of each batch
    - "best_model.pth": the best model. save the model when validation mae goes lower
    - "last_model.pth": the last model. save the model every log_epoch_freq epoch
    - "trainer_save.pth": all the training information. The file used for loading and restart

    For restart run, the default set up is to not append to the original folders and files.
    The Output class will automatically build a folder call root/run_name
    If append mode is on, the log file will be appended and the best model and last model will be overwritten.

    More examples can be found in tests/train/test_trainer.py

    Note:
        The data in the dataloader has to be DataLoader and Data in torch_geometric.data

        Only optimizers from torch.optim and schedulers from torch.optim.lr_scheduler
        are supported

        Extra arguments needed by optimizer and scheduler can be directly taken in as
        long as they are exactly the same as the ones listed in the init functions. To
        avoid ambituity, one can also address the argument with "lr_" and "optim_" prefixes
        for the lr_scheduler and optimizer, correspondingly.
        Or save them in a dictionary as "optim_params" and "lr_scheduler_params"

        The priority of parameters for optimizers/schedulers is:

            key < optim_key < optim_params[key]

    For developer,

    - all parameters added to the init function arguments will be automatically
      saved as class attribute with the same name, and saved to the pth file
    - To store and recover new additional attributes, it needs explicit statement in the as_dict and from_dict
    - To check which parameters were actually used for optimizer, scheduler and loaders initialization, please use verbose=debug.
      The screen output will list all the details


    Args:
        model: neural network model

        seed (int): random see number

        run_name (str): run name.
        root (str): the name of root dir to make work folders
        timestr (optional, str): unique string to differentiate this trainer from others.

        restart (bool) : If true, the init_model function will not be callsed. Default: False
        append (bool): If true, the preexisted workfolder and files will be overwritten. And log files will be appended

        loss_coeffs (dict): dictionary to store coefficient and loss functions

        max_epochs (int): maximum number of epochs

        lr_sched (optional): scheduler
        learning_rate (float): initial learning rate
        lr_scheduler_name (str): scheduler name
        lr_scheduler_kwargs (dict): parameters to initialize the scheduler

        optim (): optimizer
        optimizer_name (str): name for optimizer
        optim_kwargs (dict): parameters to initialize the optimizer

        batch_size (int): size of each batch
        shuffle (bool): parameters for dataloader
        n_train (int): # of frames for training
        n_val (int): # of frames for validation
        exclude_keys (list):  fields from dataset to ignore.
        dataloader_num_workers (int): `num_workers` for the `DataLoader`s
        train_idcs (optional, list):  list of frames to use for training
        val_idcs (list):  list of frames to use for validation
        train_val_split (str):  "random" or "sequential"

        init_callbacks (list): list of callback function at the begining of the training
        end_of_epoch_callbacks (list): list of callback functions at the end of each epoch
        end_of_batch_callbacks (list): list of callback functions at the end of each batch
        end_of_train_callbacks (list): list of callback functions between traing/validation
        final_callbacks (list): list of callback functions at the end of the training

        log_batch_freq (int): frequency to log at the end of a batch
        log_epoch_freq (int): frequency to save at the end of an epoch
        save_checkpoint_freq (int): frequency to save the intermediate checkpoint. no saving when the value is not positive.
        save_ema_checkpoint_freq (int): frequency to save the intermediate ema checkpoint. no saving when the value is not positive.

        verbose (str): verbosity level, i.e. "INFO", "WARNING", "DEBUG". case insensitive

    Additional Attributes:

        init_params (list): list of parameters needed to reconstruct this instance
        device : torch device
        optim: optimizer
        lr_sched: scheduler
        dl_train (DataLoader): training data
        dl_val (DataLoader): test data
        iepoch (int): # of epoches ran
        stop_arg (str): reason why the training stops
        batch_mae (float): the mae of the latest batch
        mae_dict (dict): all loss, mae of the latest validation
        best_val_metrics (float): current best validation mae
        best_epoch (float): current best epoch
        best_model_path (str): path to save the best model
        last_model_path (str): path to save the latest model
        trainer_save_path (str): path to save the trainer.
             Default is trainer.(date).pth at the current folder


    The pseudocode of the workflow and location of the callback functions

    ```
    init():
        initialize optimizer, schduler and loss function

    train():
       init model
       init_callbacks
       while (not stop):
            training batches
                end_of_batch_callbacks
            end_of_train_callbacks
            validation_batches
            end_of_epoch_callbacks
       final_callbacks
    ```
    """

    lr_scheduler_module = torch.optim.lr_scheduler
    optim_module = torch.optim

    def __init__(
        self,
        model,
        run_name: Optional[str] = None,
        root: Optional[str] = None,
        timestr: Optional[str] = None,
        seed: Optional[int] = None,
        restart: bool = False,
        append: bool = True,
        loss_coeffs: Union[dict, str] = AtomicDataDict.TOTAL_ENERGY_KEY,
        metrics_components: Optional[Union[dict, str]] = None,
        metrics_key: str = ABBREV.get(LOSS_KEY, LOSS_KEY),
        early_stopping: Optional[EarlyStopping] = None,
        early_stopping_kwargs: Optional[dict] = None,
        max_epochs: int = 1000000,
        lr_sched=None,
        learning_rate: float = 1e-2,
        lr_scheduler_name: str = "none",
        lr_scheduler_kwargs: Optional[dict] = None,
        optim=None,
        optimizer_name: str = "Adam",
        optimizer_kwargs: Optional[dict] = None,
        use_ema: bool = False,
        ema_decay: float = 0.999,
        ema_use_num_updates=True,
        exclude_keys: list = [],
        batch_size: int = 5,
        shuffle: bool = True,
        dataset_transform_name: str = "TypeMapper",
        dataset_transform_kwargs: dict = {},
        n_train: Optional[int] = None,
        n_val: Optional[int] = None,
        dataloader_num_workers: int = 0,
        train_idcs: Optional[list] = None,
        val_idcs: Optional[list] = None,
        train_val_split: str = "random",
        init_callbacks: list = [],
        end_of_epoch_callbacks: list = [],
        end_of_batch_callbacks: list = [],
        end_of_train_callbacks: list = [],
        final_callbacks: list = [],
        log_batch_freq: int = 1,
        log_epoch_freq: int = 1,
        save_checkpoint_freq: int = -1,
        save_ema_checkpoint_freq: int = -1,
        verbose="INFO",
        **kwargs,
    ):
        self._initialized = False
        logging.debug("* Initialize Trainer")

        # store all init arguments
        self.root = root
        self.model = model
        self.optim = optim
        self.lr_sched = lr_sched

        _local_kwargs = {}
        for key in self.init_params:
            setattr(self, key, locals()[key])
            _local_kwargs[key] = locals()[key]

        if self.use_ema:
            self.ema = None

        output = Output.get_output(timestr, dict(**_local_kwargs, **kwargs))
        self.output = output

        # timestr run_name root workdir logfile
        for key, value in output.updated_dict().items():
            setattr(self, key, value)

        if self.logfile is None:
            self.logfile = output.open_logfile("log", propagate=True)
        self.epoch_log = output.open_logfile("metrics_epoch.csv", propagate=False)
        self.batch_log = {
            TRAIN: output.open_logfile("metrics_batch_train.csv", propagate=False),
            VALIDATION: output.open_logfile("metrics_batch_val.csv", propagate=False),
        }

        # add filenames if not defined
        self.best_model_path = output.generate_file("best_model.pth")
        self.last_model_path = output.generate_file("last_model.pth")
        self.trainer_save_path = output.generate_file("trainer.pth")

        if not (seed is None or self.restart):
            torch.manual_seed(seed)
            np.random.seed(seed)

        self.device = torch.device("cuda" if torch.cuda.is_available() else "cpu")
        self.logger.info(f"Torch device: {self.device}")

        # sort out all the other parameters
        # for samplers, optimizer and scheduler
        self.kwargs = deepcopy(kwargs)
        self.optimizer_kwargs = deepcopy(optimizer_kwargs)
        self.lr_scheduler_kwargs = deepcopy(lr_scheduler_kwargs)
        self.early_stopping_kwargs = deepcopy(early_stopping_kwargs)
        self.dataset_transform_kwargs = deepcopy(dataset_transform_kwargs)

        # initialize the optimizer and scheduler, the params will be updated in the function
        self.init()

        if not (restart and append):

            d = self.as_dict()
            for key in list(d.keys()):
                if not isinstance(d[key], (float, int, str, list, tuple)):
                    d[key] = repr(d[key])

            d["start_time"] = strftime("%a, %d %b %Y %H:%M:%S", gmtime())

            self.log_dictionary(d, name="Initialization")

        logging.debug("! Done Initialize Trainer")

    @property
    def init_params(self):
        d = inspect.signature(Trainer.__init__)
        names = list(d.parameters.keys())
        for key in [
            "model",
            "optim",
            "lr_sched",
            "self",
            "kwargs",
        ]:
            if key in names:
                names.remove(key)
        return names

    @property
    def logger(self):
        return logging.getLogger(self.logfile)

    @property
    def epoch_logger(self):
        return logging.getLogger(self.epoch_log)

    def as_dict(self, state_dict: bool = False, training_progress: bool = False):
        """convert instance to a dictionary
        Args:

        state_dict (bool): if True, the state_dicts of the optimizer, lr scheduler, and EMA will be included
        """

        dictionary = {}

        for key in self.init_params:
            dictionary[key] = getattr(self, key, None)
        dictionary.update(getattr(self, "kwargs", {}))

        if state_dict:
            dictionary["state_dict"] = {}
            dictionary["state_dict"]["optim"] = self.optim.state_dict()
            if self.lr_sched is not None:
                dictionary["state_dict"]["lr_sched"] = self.lr_sched.state_dict()
            dictionary["state_dict"]["rng_state"] = torch.get_rng_state()
            if torch.cuda.is_available():
                dictionary["state_dict"]["cuda_rng_state"] = torch.cuda.get_rng_state(
                    device=self.device
                )
            if self.use_ema:
                dictionary["state_dict"]["ema_state"] = self.ema.state_dict()
            if self.early_stopping is not None:
                dictionary["state_dict"][
                    "early_stopping"
                ] = self.early_stopping.state_dict()

        if hasattr(self.model, "save") and not issubclass(
            type(self.model), torch.jit.ScriptModule
        ):
            dictionary["model_class"] = type(self.model)

        if training_progress:
            dictionary["progress"] = {}
            for key in ["iepoch", "best_epoch"]:
                dictionary["progress"][key] = self.__dict__.get(key, -1)
            dictionary["progress"]["best_val_metrics"] = self.__dict__.get(
                "best_val_metrics", float("inf")
            )
            dictionary["progress"]["stop_arg"] = self.__dict__.get("stop_arg", None)

            # TODO: these might not both be available, str defined, but no weights
            dictionary["progress"]["best_model_path"] = self.best_model_path
            dictionary["progress"]["last_model_path"] = self.last_model_path
            dictionary["progress"]["trainer_save_path"] = self.trainer_save_path

        for code in [e3nn, nequip, torch, torch_geometric]:
            dictionary[f"{code.__name__}_version"] = code.__version__

        return dictionary

    def save(self, filename, format=None):
        """save the file as filename

        Args:

        filename (str): name of the file
        format (str): format of the file. yaml and json format will not save the weights.
        """

        logger = self.logger

        state_dict = (
            True
            if format == "torch"
            or filename.endswith(".pth")
            or filename.endswith(".pt")
            else False
        )

        filename = save_file(
            item=self.as_dict(state_dict=state_dict, training_progress=True),
            supported_formats=dict(torch=["pth", "pt"], yaml=["yaml"], json=["json"]),
            filename=filename,
            enforced_format=format,
        )
        logger.debug(f"Saved trainer to {filename}")

        self.save_model(self.last_model_path)
        logger.debug(f"Saved last model to to {self.last_model_path}")

        return filename

    @classmethod
    def from_file(
        cls, filename: str, format: Optional[str] = None, append: Optional[bool] = None
    ):
        """load a model from file

        Args:

        filename (str): name of the file
        append (bool): if True, append the old model files and append the same logfile
        """

        dictionary = load_file(
            supported_formats=dict(torch=["pth", "pt"], yaml=["yaml"], json=["json"]),
            filename=filename,
            enforced_format=format,
        )
        return cls.from_dict(dictionary, append)

    @classmethod
    def from_dict(cls, dictionary, append: Optional[bool] = None):
        """load model from dictionary

        Args:

        dictionary (dict):
        append (bool): if True, append the old model files and append the same logfile
        """

        d = deepcopy(dictionary)

        for code in [e3nn, nequip, torch, torch_geometric]:
            version = d.get(f"{code.__name__}_version", None)
            if version is not None and version != code.__version__:
                logging.warning(
                    "Loading a pickled model created with different library version(s) may cause issues."
                    f"current {code.__name__} verion: {code.__version__} "
                    f"vs  original version: {version}"
                )

        # update the restart and append option
        d["restart"] = True
        if append is not None:
            d["append"] = append

        # update the file and folder name
        output = Output.from_config(d)
        d.update(output.updated_dict())

        model = None
        iepoch = 0
        if "model" in d:
            model = d.pop("model")
        elif "progress" in d:
            progress = d["progress"]

            # load the model from file
            iepoch = progress["iepoch"]
            if isfile(progress["last_model_path"]):
                load_path = progress["last_model_path"]
                iepoch = progress["iepoch"]
            else:
                raise AttributeError("model weights & bias are not saved")

            if "model_class" in d:
                model = d["model_class"].load(load_path)
            else:
                if dictionary.get("compile_model", False):
                    model = torch.jit.load(load_path)
                else:
                    model = torch.load(load_path)
            logging.debug(f"Reload the model from {load_path}")

            d.pop("progress")

        state_dict = d.pop("state_dict", None)

        trainer = cls(model=model, **d)

        if state_dict is not None and trainer.model is not None:
            logging.debug("Reload optimizer and scheduler states")
            trainer.optim.load_state_dict(state_dict["optim"])

            if trainer.lr_sched is not None:
                trainer.lr_sched.load_state_dict(state_dict["lr_sched"])

            if trainer.early_stopping is not None:
                trainer.early_stopping.load_state_dict(state_dict["early_stopping"])

            torch.set_rng_state(state_dict["rng_state"])
            if torch.cuda.is_available():
                torch.cuda.set_rng_state(state_dict["cuda_rng_state"])

            if trainer.use_ema:
                trainer.ema.load_state_dict(state_dict["ema_state"])

        if "progress" in d:
            trainer.best_val_metrics = progress["best_val_metrics"]
            trainer.best_epoch = progress["best_epoch"]
            stop_arg = progress.pop("stop_arg", None)
        else:
            trainer.best_val_metrics = float("inf")
            trainer.best_epoch = 0
            stop_arg = None
        trainer.iepoch = iepoch

        # final sanity check
        if trainer.stop_cond:
            raise RuntimeError(
                f"The previous run has properly stopped with {stop_arg}."
                "Please either increase the max_epoch or change early stop criteria"
            )

        return trainer

    def init(self):
        """initialize optimizer"""
        if self.model is None:
            return

        self.model.to(self.device)

        if self.optim is None:
            self.optim, self.optimizer_kwargs = instantiate_from_cls_name(
                module=torch.optim,
                class_name=self.optimizer_name,
                prefix="optimizer",
                positional_args=dict(
                    params=self.model.parameters(), lr=self.learning_rate
                ),
                all_args=self.kwargs,
                optional_args=self.optimizer_kwargs,
            )

        if self.use_ema and self.ema is None:
            self.ema = ExponentialMovingAverage(
                self.model.parameters(),
                decay=self.ema_decay,
                use_num_updates=self.ema_use_num_updates,
            )

        if self.lr_sched is None:
            assert (
                self.lr_scheduler_name
                in ["CosineAnnealingWarmRestarts", "ReduceLROnPlateau", "none"]
            ) or (
                (len(self.end_of_epoch_callbacks) + len(self.end_of_batch_callbacks))
                > 0
            ), f"{self.lr_scheduler_name} cannot be used unless callback functions are defined"
            self.lr_sched = None
            self.lr_scheduler_kwargs = {}
            if self.lr_scheduler_name != "none":
                self.lr_sched, self.lr_scheduler_kwargs = instantiate_from_cls_name(
                    module=torch.optim.lr_scheduler,
                    class_name=self.lr_scheduler_name,
                    prefix="lr_scheduler",
                    positional_args=dict(optimizer=self.optim),
                    optional_args=self.lr_scheduler_kwargs,
                    all_args=self.kwargs,
                )

        self.loss, _ = instantiate(
            builder=Loss,
            prefix="loss",
            positional_args=dict(coeffs=self.loss_coeffs),
            all_args=self.kwargs,
        )
        self.loss_stat = LossStat(keys=list(self.loss.funcs.keys()))
        self._initialized = True

        if self.early_stopping is None:
            key_mapping, kwargs = instantiate(
                EarlyStopping,
                prefix="early_stopping",
                optional_args=self.early_stopping_kwargs,
                all_args=self.kwargs,
                return_args_only=True,
            )
            n_args = 0
            for key, item in kwargs.items():
                # prepand VALIDATION string if k is not with
                if isinstance(item, dict):
                    new_dict = {}
                    for k, v in item.items():
                        if (
                            k.startswith(VALIDATION)
                            or k.startswith(TRAIN)
                            or k in ["LR", "wall"]
                        ):
                            new_dict[k] = item[k]
                        else:
                            new_dict[f"{VALIDATION}_{k}"] = item[k]
                    kwargs[key] = new_dict
                    n_args += len(new_dict)
            self.early_stopping = EarlyStopping(**kwargs) if n_args > 0 else None

    def init_metrics(self):
        if self.metrics_components is None:
            self.metrics_components = []
            for key, func in self.loss.funcs.items():
                params = {
                    "PerSpecies": type(func).__name__.startswith("PerSpecies"),
                }
                self.metrics_components.append((key, "mae", params))
                self.metrics_components.append((key, "rmse", params))

        self.metrics, _ = instantiate(
            builder=Metrics,
            prefix="metrics",
            positional_args=dict(components=self.metrics_components),
            all_args=self.kwargs,
        )

        if not (
            self.metrics_key.startswith(VALIDATION)
            or self.metrics_key.startswith(TRAIN)
        ):
            self.metrics_key = f"{VALIDATION}_{self.metrics_key}"

    def init_model(self):
        logger = self.logger
        logger.info(
            "Number of weights: {}".format(
                sum(p.numel() for p in self.model.parameters())
            )
        )

    def train(self):
        """Training"""
        if getattr(self, "dl_train", None) is None:
            raise RuntimeError("You must call `set_dataset()` before calling `train()`")
        if not self._initialized:
            self.init()

        if not self.restart:
            self.init_model()

        for callback in self.init_callbacks:
            callback(self)

        self.init_log()
        self.wall = perf_counter()

        if not self.restart:
            self.best_val_metrics = float("inf")
            self.best_epoch = 0
            self.iepoch = 0

        self.init_metrics()

        while not self.stop_cond:

            self.epoch_step()
            self.end_of_epoch_save()

        for callback in self.final_callbacks:
            callback(self)

        self.final_log()

        self.save(self.trainer_save_path)

    def batch_step(self, data, validation=False):
        # no need to have gradients from old steps taking up memory
        self.optim.zero_grad(set_to_none=True)

        if validation:
            self.model.eval()
        else:
            self.model.train()

        # Do any target rescaling
        data = data.to(self.device)
        data = AtomicData.to_AtomicDataDict(data)

        if hasattr(self.model, "unscale"):
            # This means that self.model is RescaleOutputs
            # this will normalize the targets
            # in validation (eval mode), it does nothing
            # in train mode, if normalizes the targets
            data_unscaled = self.model.unscale(data)
        else:
            data_unscaled = data

        # Run model
        # We make a shallow copy of the input dict in case the model modifies it
        input_data = data_unscaled.copy()
        out = self.model(input_data)
        del input_data

        # If we're in evaluation mode (i.e. validation), then
        # data_unscaled's target prop is unnormalized, and out's has been rescaled to be in the same units
        # If we're in training, data_unscaled's target prop has been normalized, and out's hasn't been touched, so they're both in normalized units
        # Note that either way all normalization was handled internally by RescaleOutput

        if not validation:
            loss, loss_contrib = self.loss(pred=out, ref=data_unscaled)
            # see https://pytorch.org/tutorials/recipes/recipes/tuning_guide.html#use-parameter-grad-none-instead-of-model-zero-grad-or-optimizer-zero-grad
            self.optim.zero_grad(set_to_none=True)
            loss.backward()
            self.optim.step()

            if self.use_ema:
                self.ema.update()

            if self.lr_scheduler_name == "CosineAnnealingWarmRestarts":
                self.lr_sched.step(self.iepoch + self.ibatch / self.n_batches)

        with torch.no_grad():
            if hasattr(self.model, "unscale"):
                if validation:
                    # loss function always needs to be in normalized unit
                    scaled_out = self.model.unscale(out, force_process=True)
                    _data_unscaled = self.model.unscale(data, force_process=True)
                    loss, loss_contrib = self.loss(pred=scaled_out, ref=_data_unscaled)
                else:
                    # If we are in training mode, we need to bring the prediction
                    # into real units
                    out = self.model.scale(out, force_process=True)
            elif validation:
                loss, loss_contrib = self.loss(pred=out, ref=data_unscaled)

            # save metrics stats
            self.batch_losses = self.loss_stat(loss, loss_contrib)
            # in validation mode, data is in real units and the network scales
            # out to be in real units interally.
            # in training mode, data is still in real units, and we rescaled
            # out to be in real units above.
            self.batch_metrics = self.metrics(pred=out, ref=data)

    @property
    def stop_cond(self):
        """kill the training early"""

        if self.early_stopping is not None and hasattr(self, "mae_dict"):
            early_stop, early_stop_args, debug_args = self.early_stopping(self.mae_dict)
            if debug_args is not None:
                self.logger.debug(debug_args)
            if early_stop:
                self.stop_args = early_stop_args
                return True

        if self.iepoch >= self.max_epochs:
            self.stop_arg = "max epochs"
            return True

        return False

    def reset_metrics(self):
        self.loss_stat.reset()
        self.loss_stat.to(self.device)
        self.metrics.reset()
        self.metrics.to(self.device)

    def epoch_step(self):

        datasets = [self.dl_train, self.dl_val]
        categories = [TRAIN, VALIDATION]
        self.metrics_dict = {}
        self.loss_dict = {}

        for category, dataset in zip(categories, datasets):
            if category == VALIDATION and self.use_ema:
                cm = self.ema.average_parameters()
            else:
                cm = contextlib.nullcontext()

            with cm:
                self.reset_metrics()
                self.n_batches = len(dataset)
                for self.ibatch, batch in enumerate(dataset):
                    self.batch_step(
                        data=batch,
                        validation=(category == VALIDATION),
                    )
                    self.end_of_batch_log(batch_type=category)
                    for callback in self.end_of_batch_callbacks:
                        callback(self)
                self.metrics_dict[category] = self.metrics.current_result()
                self.loss_dict[category] = self.loss_stat.current_result()

                if category == TRAIN:
                    for callback in self.end_of_train_callbacks:
                        callback(self)

        self.iepoch += 1

        self.end_of_epoch_log()

        if self.lr_scheduler_name == "ReduceLROnPlateau":
            self.lr_sched.step(metrics=self.mae_dict[self.metrics_key])

        for callback in self.end_of_epoch_callbacks:
            callback(self)

    def log_dictionary(self, dictionary: dict, name: str = ""):
        """
        dump the keys and values of a dictionary
        """

        logger = self.logger
        logger.info(f"* {name}")
        logger.info(yaml.dump(dictionary))

    def end_of_batch_log(self, batch_type: str):
        """
        store all the loss/mae of each batch
        """

        mat_str = f"{self.iepoch+1:5d}, {self.ibatch+1:5d}"
        log_str = f"{self.iepoch+1:5d} {self.ibatch+1:5d}"

        header = "epoch, batch"
        log_header = "# Epoch batch"

        # print and store loss value
        for name, value in self.batch_losses.items():
            mat_str += f", {value:16.5g}"
            header += f", {name}"
            log_str += f" {value:12.3g}"
            log_header += f" {name:>12s}"

        # append details from metrics
        metrics, skip_keys = self.metrics.flatten_metrics(
            metrics=self.batch_metrics,
            allowed_species=self.model.config.get("allowed_species", None)
            if hasattr(self.model, "config")
            else None,
        )
        for key, value in metrics.items():

            mat_str += f", {value:16.5g}"
            header += f", {key}"
            if key not in skip_keys:
                log_str += f" {value:12.3g}"
                log_header += f" {key:>12s}"

        batch_logger = logging.getLogger(self.batch_log[batch_type])
        if not self.batch_header_print[batch_type]:
            self.batch_header_print[batch_type] = True
            batch_logger.info(header)

        if self.ibatch == 0:
            self.logger.info("")
            self.logger.info(f"{batch_type}")
            self.logger.info(log_header)

        batch_logger.info(mat_str)
        if (self.ibatch + 1) % self.log_batch_freq == 0 or (
            self.ibatch + 1
        ) == self.n_batches:
            self.logger.info(log_str)

    def end_of_epoch_save(self):
        """
        save model and trainer details
        """

        val_metrics = self.mae_dict[self.metrics_key]
        if val_metrics < self.best_val_metrics:
            self.best_val_metrics = val_metrics
            self.best_epoch = self.iepoch

            self.save_ema_model(self.best_model_path)

            self.logger.info(
                f"! Best model {self.best_epoch:8d} {self.best_val_metrics:8.3f}"
            )

        if (self.iepoch + 1) % self.log_epoch_freq == 0:
            self.save(self.trainer_save_path)

        if (
            self.save_checkpoint_freq > 0
            and (self.iepoch + 1) % self.save_checkpoint_freq == 0
        ):
            ckpt_path = self.output.generate_file(f"ckpt{self.iepoch+1}.pth")
            self.save_model(ckpt_path)

        if (
            self.save_ema_checkpoint_freq > 0
            and (self.iepoch + 1) % self.save_ema_checkpoint_freq == 0
        ):
            ckpt_path = self.output.generate_file(f"ckpt_ema_{self.iepoch+1}.pth")
            self.save_ema_model(ckpt_path)

    def save_ema_model(self, path):

        if self.use_ema:
            # If using EMA, store the EMA validation model
            # that gave us the good val metrics that made the model "best"
            # in the first place
            cm = self.ema.average_parameters()
        else:
            # otherwise, do nothing
            cm = contextlib.nullcontext()

        with cm:
            self.save_model(path)

    def save_model(self, path):

        with atomic_write(path) as write_to:
            if hasattr(self.model, "save"):
                self.model.save(write_to)
            else:
                torch.save(self.model, write_to)

    def init_log(self):

        if self.restart:
            self.logger.info("! Restarting training ...")
        else:
            self.logger.info("! Starting training ...")
        self.epoch_header_print = False
        self.batch_header_print = {TRAIN: False, VALIDATION: False}

    def final_log(self):

        self.logger.info(f"! Stop training for eaching {self.stop_arg}")
        wall = perf_counter() - self.wall
        self.logger.info(f"Wall time: {wall}")

    def end_of_epoch_log(self):
        """
        log validation details at the end of each epoch
        """

        lr = self.optim.param_groups[0]["lr"]
        wall = perf_counter() - self.wall
        self.mae_dict = dict(
            LR=lr,
            epoch=self.iepoch,
            wall=wall,
        )

        header = "epoch, wall, LR"

        categories = [TRAIN, VALIDATION]
        log_header = {}
        log_str = {}

        strings = ["Epoch", "wal", "LR"]
        mat_str = f"{self.iepoch:10d}, {wall:8.3f}, {lr:8.3g}"
        for cat in categories:
            log_header[cat] = "# "
            log_header[cat] += " ".join([f"{s:>8s}" for s in strings])
            log_str[cat] = f"{self.iepoch:10d} {wall:8.3f} {lr:8.3g}"

        for category in categories:

            met, skip_keys = self.metrics.flatten_metrics(
                metrics=self.metrics_dict[category],
                allowed_species=self.model.config.get("allowed_species", None)
                if hasattr(self.model, "config")
                else None,
            )

            # append details from loss
            for key, value in self.loss_dict[category].items():
                mat_str += f", {value:16.5g}"
                header += f", {category}_{key}"
                log_str[category] += f" {value:12.3g}"
                log_header[category] += f" {key:>12s}"
                self.mae_dict[f"{category}_{key}"] = value

            # append details from metrics
            for key, value in met.items():
                mat_str += f", {value:12.3g}"
                header += f", {category}_{key}"
                if key not in skip_keys:
                    log_str[category] += f" {value:12.3g}"
                    log_header[category] += f" {key:>12s}"
                self.mae_dict[f"{category}_{key}"] = value

        if not self.epoch_header_print:
            self.epoch_logger.info(header)
            self.epoch_header_print = True
        self.epoch_logger.info(mat_str)

        self.logger.info("\n\n  Train      " + log_header[TRAIN])
        self.logger.info("! Train      " + log_str[TRAIN])
        self.logger.info("  Validation " + log_header[VALIDATION])
        self.logger.info("! Validation " + log_str[VALIDATION])

    def __del__(self):

        if not self.append:

            logger = self.logger
            for hdl in logger.handlers:
                hdl.flush()
                hdl.close()
            logger.handlers = []

            for i in range(len(logger.handlers)):
                logger.handlers.pop()

    def set_dataset(
        self,
        dataset: AtomicDataset,
        validation_dataset: Optional[AtomicDataset] = None,
    ) -> None:
        """Set the dataset(s) used by this trainer.

<<<<<<< HEAD
        # Determine transform
        if getattr(self, "dataset_transform", None) is None:
            (
                self.dataset_transform,
                self.dataset_transform_kwargs,
            ) = instantiate_from_cls_name(
                module=nequip.data.transforms,
                class_name=self.dataset_transform_name,
                prefix="dataset_transform",
                all_args=self.kwargs,
                optional_args=self.dataset_transform_kwargs,
            )

        if self.train_idcs is None or self.val_idcs is None:
=======
        Training and validation datasets will be sampled from
        them in accordance with the trainer's parameters.
>>>>>>> 71cebe34

        If only one dataset is provided, the train and validation
        datasets will both be sampled from it. Otherwise, if
        `validation_dataset` is provided, it will be used.
        """

        if self.train_idcs is None or self.val_idcs is None:
            if validation_dataset is None:
                # Sample both from `dataset`:
                total_n = len(dataset)
                if (self.n_train + self.n_val) > total_n:
                    raise ValueError(
                        "too little data for training and validation. please reduce n_train and n_val"
                    )

                if self.train_val_split == "random":
                    idcs = torch.randperm(total_n)
                elif self.train_val_split == "sequential":
                    idcs = torch.arange(total_n)
                else:
                    raise NotImplementedError(
                        f"splitting mode {self.train_val_split} not implemented"
                    )

                self.train_idcs = idcs[: self.n_train]
                self.val_idcs = idcs[self.n_train : self.n_train + self.n_val]
            else:
                if self.n_train > len(dataset):
                    raise ValueError("Not enough data in dataset for requested n_train")
                if self.n_val > len(validation_dataset):
                    raise ValueError("Not enough data in dataset for requested n_train")
                if self.train_val_split == "random":
                    self.train_idcs = torch.randperm(len(dataset))[: self.n_train]
                    self.val_idcs = torch.randperm(len(validation_dataset))[
                        : self.n_val
                    ]
                elif self.train_val_split == "sequential":
                    self.train_idcs = torch.arange(self.n_train)
                    self.val_idcs = torch.arange(self.n_val)
                else:
                    raise NotImplementedError(
                        f"splitting mode {self.train_val_split} not implemented"
                    )

        if validation_dataset is None:
            validation_dataset = dataset

        # torch_geometric datasets inherantly support subsets using `index_select`
        self.dataset_train = dataset.index_select(self.train_idcs)
        self.dataset_val = validation_dataset.index_select(self.val_idcs)

        # based on recommendations from
        # https://pytorch.org/tutorials/recipes/recipes/tuning_guide.html#enable-async-data-loading-and-augmentation
        dl_kwargs = dict(
            batch_size=self.batch_size,
            shuffle=self.shuffle,
            exclude_keys=self.exclude_keys,
            transforms=[self.dataset_transform],
            num_workers=self.dataloader_num_workers,
            # keep stuff around in memory
            persistent_workers=(
                self.dataloader_num_workers > 0 and self.max_epochs > 1
            ),
            # PyTorch recommends this for GPU since it makes copies much faster
            pin_memory=(self.device != torch.device("cpu")),
            # avoid getting stuck
            timeout=(10 if self.dataloader_num_workers > 0 else 0),
        )
        self.dl_train = DataLoader(dataset=self.dataset_train, **dl_kwargs)
        self.dl_val = DataLoader(dataset=self.dataset_val, **dl_kwargs)<|MERGE_RESOLUTION|>--- conflicted
+++ resolved
@@ -30,12 +30,8 @@
 from torch_ema import ExponentialMovingAverage
 
 import nequip
-<<<<<<< HEAD
-from nequip.data import DataLoader, AtomicData, AtomicDataDict
+from nequip.data import DataLoader, AtomicData, AtomicDataDict, AtomicDataset
 import nequip.data.transforms
-=======
-from nequip.data import DataLoader, AtomicData, AtomicDataDict, AtomicDataset
->>>>>>> 71cebe34
 from nequip.utils import (
     Output,
     instantiate_from_cls_name,
@@ -1051,29 +1047,29 @@
     ) -> None:
         """Set the dataset(s) used by this trainer.
 
-<<<<<<< HEAD
-        # Determine transform
-        if getattr(self, "dataset_transform", None) is None:
-            (
-                self.dataset_transform,
-                self.dataset_transform_kwargs,
-            ) = instantiate_from_cls_name(
-                module=nequip.data.transforms,
-                class_name=self.dataset_transform_name,
-                prefix="dataset_transform",
-                all_args=self.kwargs,
-                optional_args=self.dataset_transform_kwargs,
-            )
-
-        if self.train_idcs is None or self.val_idcs is None:
-=======
-        Training and validation datasets will be sampled from
-        them in accordance with the trainer's parameters.
->>>>>>> 71cebe34
-
-        If only one dataset is provided, the train and validation
-        datasets will both be sampled from it. Otherwise, if
-        `validation_dataset` is provided, it will be used.
+        <<<<<<< HEAD
+                # Determine transform
+                if getattr(self, "dataset_transform", None) is None:
+                    (
+                        self.dataset_transform,
+                        self.dataset_transform_kwargs,
+                    ) = instantiate_from_cls_name(
+                        module=nequip.data.transforms,
+                        class_name=self.dataset_transform_name,
+                        prefix="dataset_transform",
+                        all_args=self.kwargs,
+                        optional_args=self.dataset_transform_kwargs,
+                    )
+
+                if self.train_idcs is None or self.val_idcs is None:
+        =======
+                Training and validation datasets will be sampled from
+                them in accordance with the trainer's parameters.
+        >>>>>>> develop
+
+                If only one dataset is provided, the train and validation
+                datasets will both be sampled from it. Otherwise, if
+                `validation_dataset` is provided, it will be used.
         """
 
         if self.train_idcs is None or self.val_idcs is None:
