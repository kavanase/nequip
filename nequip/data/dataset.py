--- conflicted
+++ resolved
@@ -164,13 +164,9 @@
         # Initialize the InMemoryDataset, which runs download and process
         # See https://pytorch-geometric.readthedocs.io/en/latest/notes/create_dataset.html#creating-in-memory-datasets
         # Then pre-process the data if disk files are not found
-<<<<<<< HEAD
         super().__init__(
-            root=root, transform=type_mapper, force_use_cached=force_use_cached
+            root=root, type_mapper=type_mapper, force_use_cached=force_use_cached
         )
-=======
-        super().__init__(root=root, type_mapper=type_mapper)
->>>>>>> 332947f4
         if self.data is None:
             self.data, self.fixed_fields, include_frames = torch.load(
                 self.processed_paths[0]
@@ -190,42 +186,6 @@
     def raw_file_names(self):
         raise NotImplementedError()
 
-<<<<<<< HEAD
-    def _get_parameters(self) -> Dict[str, Any]:
-        """Get a dict of the parameters used to build this dataset."""
-        pnames = list(inspect.signature(self.__init__).parameters)
-        IGNORE_KEYS = {
-            # the type mapper is applied after saving, not before, so doesn't matter to cache validity
-            "type_mapper",
-            # this parameter controls loading, doesn't affect dataset
-            "force_use_cached",
-        }
-        params = {
-            k: getattr(self, k)
-            for k in pnames
-            if k not in IGNORE_KEYS and hasattr(self, k)
-        }
-        # Add other relevant metadata:
-        params["dtype"] = str(torch.get_default_dtype())
-        params["nequip_version"] = nequip.__version__
-        return params
-
-    @property
-    def processed_dir(self) -> str:
-        # We want the file name to change when the parameters change
-        # So, first we get all parameters:
-        params = self._get_parameters()
-        # Make some kind of string of them:
-        # we don't care about this possibly changing between python versions,
-        # since a change in python version almost certainly means a change in
-        # versions of other things too, and is a good reason to recompute
-        buffer = yaml.dump(params).encode("ascii")
-        # And hash it:
-        param_hash = hashlib.sha1(buffer).hexdigest()
-        return f"{self.root}/processed_dataset_{param_hash}"
-
-=======
->>>>>>> 332947f4
     @property
     def processed_file_names(self) -> List[str]:
         return ["data.pth", "params.yaml"]
