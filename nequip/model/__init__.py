--- conflicted
+++ resolved
@@ -6,10 +6,7 @@
     initialize_from_state,
     load_model_state,
 )
-<<<<<<< HEAD
-=======
 from ._gmm import GaussianMixtureModelUncertainty
->>>>>>> 8058ad85
 from ._pair_potential import PairPotential, PairPotentialTerm
 
 from ._build import model_from_config
