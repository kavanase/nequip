--- conflicted
+++ resolved
@@ -22,12 +22,9 @@
 - `include_file_as_baseline_config` for simple modifications of existing configs
 - `nequip-deploy --using-dataset` to support data-dependent deployment steps
 - Support for Gaussian Mixture Model uncertainty quantification (https://doi.org/10.1063/5.0136574)
-<<<<<<< HEAD
 - `start_of_epoch_callbacks`
 - `nequip.train.callbacks.loss_schedule.SimpleLossSchedule` for changing the loss coefficients at specified epochs
-=======
 - `nequip-deploy build --checkpoint` and `--override` to avoid many largely duplicated YAML files
->>>>>>> bffd533c
 
 ### Changed
 - Always require explicit `seed`
