--- conflicted
+++ resolved
@@ -7,16 +7,13 @@
 Most recent change on the bottom.
 
 ## [Unreleased]
-<<<<<<< HEAD
-- update interfaces with torch_geometric 1.7 and e3nn 0.3.2
-=======
 ### Changed
 - Nonlinearities now specified with `e` and `o` instead of `1` and `-1`
+- Update interfaces for `torch_geometric` 1.7 and `e3nn` 0.3.3
 
 ### Fixed
 - Fix specifying nonlinearities when wandb enabled
 - `Final` backport for <3.8 compatability
->>>>>>> 1fccbaeb
 
 ## [0.3.2] - 2021-06-09
 ### Added
