--- conflicted
+++ resolved
@@ -339,14 +339,8 @@
             if alpha == 1e-5:
                 assert torch.allclose(mean, ref_mean, rtol=1e-1)
             else:
-<<<<<<< HEAD
-                assert torch.allclose(mean, ref_mean, rtol=2)
-                # This test is disabled because it (correctly) fails sometimes
-                # assert torch.allclose(std, torch.zeros_like(ref_mean), atol=alpha * 100)
-=======
                 assert torch.allclose(mean, ref_mean, rtol=1)
                 assert torch.allclose(std, torch.zeros_like(ref_mean), atol=alpha * 100)
->>>>>>> a90d22d8
         elif regressor == "NormalizedGaussianProcess":
             assert torch.std(mean).numpy() == 0
         else:
